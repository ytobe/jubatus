--- conflicted
+++ resolved
@@ -83,12 +83,11 @@
   void set_average_and_clear_diff(const features3_t&) {
   }
 
-<<<<<<< HEAD
   void register_label(const std::string& label) {
-=======
+  }
+
   storage::version get_version() const {
     return storage::version();
->>>>>>> e8264f57
   }
 
   virtual void clear() {
