--- conflicted
+++ resolved
@@ -56,7 +56,7 @@
     mixable_versioned_table_.set_model(table);
     mixable_holder_->register_mixable(&mixable_versioned_table_);
   } else {
-    throw JUBATUS_EXCEPTION(exception::runtime_error(
+    throw JUBATUS_EXCEPTION(common::exception::runtime_error(
         "Invalid recommender: neither storage nor table exist"));
   }
 
@@ -87,13 +87,8 @@
 }
 
 fv_converter::datum recommender::complete_row_from_id(const std::string& id) {
-<<<<<<< HEAD
-  sfv_t v;
+  common::sfv_t v;
   recommender_->complete_row(id, v);
-=======
-  common::sfv_t v;
-  recommender_.get_model()->complete_row(id, v);
->>>>>>> 3cfbed2b
 
   fv_converter::datum ret;
   fv_converter::revert_feature(v, ret);
@@ -147,13 +142,8 @@
 }
 
 fv_converter::datum recommender::decode_row(const std::string& id) {
-<<<<<<< HEAD
-  sfv_t v;
+  common::sfv_t v;
   recommender_->decode_row(id, v);
-=======
-  common::sfv_t v;
-  recommender_.get_model()->decode_row(id, v);
->>>>>>> 3cfbed2b
 
   fv_converter::datum ret;
   fv_converter::revert_feature(v, ret);
