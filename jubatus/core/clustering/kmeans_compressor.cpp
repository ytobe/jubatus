--- conflicted
+++ resolved
@@ -180,13 +180,8 @@
     double bp_score,
     double weight_sum,
     double squared_min_dist_sum) {
-<<<<<<< HEAD
-  return ceil(weight_sum * (
+  return std::ceil(weight_sum * (
       min_dist * min_dist * p.weight / squared_min_dist_sum)) + 1;
-=======
-  return std::ceil(weight_sum * (
-      std::pow(p.free_double, 2) * p.weight / squared_min_dist_sum)) + 1;
->>>>>>> 68e898d8
 }
 
 void kmeans_compressor::bicriteria_to_coreset(
@@ -200,7 +195,6 @@
   }
   double weight_sum = 0;
   double squared_min_dist_sum = 0;
-<<<<<<< HEAD
   std::vector<size_t> nearest_indexes(src.size());
   std::vector<double> nearest_distances(src.size());
   std::vector<double> bicriteria_scores(bicriteria.size());
@@ -212,15 +206,6 @@
     bicriteria_scores[m.first] += src[i].weight;
     squared_min_dist_sum += m.second * m.second * src[i].weight;
     weight_sum += src[i].weight;
-=======
-  for (wplist::iterator it = src.begin(); it != src.end(); ++it) {
-    std::pair<int, double> m = min_dist(*it, bicriteria);
-    (*it).free_long = m.first;
-    (*it).free_double = m.second;
-    bicriteria.at((*it).free_long).free_double += (*it).weight;
-    squared_min_dist_sum += std::pow((*it).free_double, 2) * (*it).weight;
-    weight_sum += (*it).weight;
->>>>>>> 68e898d8
   }
   std::vector<double> weights;
   double sumw = 0;
