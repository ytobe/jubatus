--- conflicted
+++ resolved
@@ -58,75 +58,28 @@
 using jubatus::core::table::uint64_column;
 using jubatus::core::table::string_column;
 
-<<<<<<< HEAD
-/*
-  column_table t;
-  vector<column_type> schema;
-  schema.push_back(column_type(column_type::bit_vector_type, 200));
-  schema.push_back(column_type(column_type::double_type));
-
-  tinit(schema);
-
-  tadd("key", 100, 3.0);
-  tupdate("key", 1, 2.1);
-
-  assert(tsize() == 1);
-
-  // unmatched get_***_column will assert() fails
-  // take care of NDEBUG option
-  bit_vector_column bvc = t.get_bit_vector_column(0);
-  double_column dc = t.get_double_column(1);
-
-  assert(bvc.size() == 1);
-  assert(dc.size() == 1);
-
-  for (size_t i = 0; i < tsize(); ++i) {
-    bit_vector bv = bvc[i];  // shallow-copy(bit_vector and string only now)
-    double d = dc[i];  // deep-copy(int, double)
-    do_something(bv, d);
-  }
-*/
-#define INT_TYPES                                     \
-  TYPE(int8);TYPE(int16);TYPE(int32);TYPE(int64);     \
-  TYPE(uint8);TYPE(uint16);TYPE(uint32);TYPE(uint64);
-#define OTHER_TYPES                             \
-  TYPE(float);TYPE(double);TYPE(string);
-#define TYPES INT_TYPES;OTHER_TYPES
+#define INT_TYPES                                                   \
+  TYPE(int8);TYPE(int16);TYPE(int32);TYPE(int64);  /* NOLINT */     \
+  TYPE(uint8);TYPE(uint16);TYPE(uint32);TYPE(uint64);  /* NOLINT */
+#define OTHER_TYPES                                     \
+  TYPE(float);TYPE(double);TYPE(string);  /* NOLINT */
+#define TYPES INT_TYPES; OTHER_TYPES; /* NOLINT */
 
 using std::string;
-=======
->>>>>>> f69ebb32
 TEST(construct, base_nothing) {
   column_table base;
 }
-#define CONSTRUCT_TUPLE_TEST(ctype)\
-TEST(construct, ctype##_tuple) {\
-  column_table base;\
-  vector<column_type> schema;\
-  schema.push_back(column_type(column_type::ctype##_type));\
-  base.init(schema);\
-<<<<<<< HEAD
-  }
-#define TYPE(x) construct_tuple_test(x)
+#define CONSTRUCT_TUPLE_TEST(ctype)           \
+TEST(construct, ctype##_tuple) {              \
+  column_table base;                          \
+  vector<column_type> schema;                             \
+  schema.push_back(column_type(column_type::ctype##_type)); \
+  base.init(schema);                                        \
+}
+#define TYPE(x) CONSTRUCT_TUPLE_TEST(x)
 TYPES
-#undef construct_tuple_test
+#undef CONSTRUCT_TUPLE_TEST
 #undef TYPE
-=======
-}
-
-CONSTRUCT_TUPLE_TEST(int8);
-CONSTRUCT_TUPLE_TEST(int16);  // NOLINT
-CONSTRUCT_TUPLE_TEST(int32);  // NOLINT
-CONSTRUCT_TUPLE_TEST(int64);  // NOLINT
-CONSTRUCT_TUPLE_TEST(uint8);
-CONSTRUCT_TUPLE_TEST(uint16);  // NOLINT
-CONSTRUCT_TUPLE_TEST(uint32);  // NOLINT
-CONSTRUCT_TUPLE_TEST(uint64);  // NOLINT
-CONSTRUCT_TUPLE_TEST(float);  // NOLINT
-CONSTRUCT_TUPLE_TEST(double);  // NOLINT
-CONSTRUCT_TUPLE_TEST(string);
-#undef CONSTRUCT_TUPLE_TEST
->>>>>>> f69ebb32
 
 TEST(construct, int_float_tuple) {
   column_table base;
@@ -166,22 +119,10 @@
   ASSERT_EQ(0, static_cast<int>(base.get_##ctype##_column(0)[0]));      \
   ASSERT_EQ(base.size(), 1U);                                           \
 }
-<<<<<<< HEAD
-#define TYPE(x) add_int_test(x)
+#define TYPE(x) ADD_INT_TEST(x)
 INT_TYPES
-#undef add_int_test
+#undef ADD_INT_TEST
 #undef TYPE
-=======
-ADD_INT_TEST(int8)
-ADD_INT_TEST(int16)  // NOLINT
-ADD_INT_TEST(int32)  // NOLINT
-ADD_INT_TEST(int64)  // NOLINT
-ADD_INT_TEST(uint8)
-ADD_INT_TEST(uint16)  // NOLINT
-ADD_INT_TEST(uint32)  // NOLINT
-ADD_INT_TEST(uint64)  // NOLINT
-#undef ADD_INT_TEST
->>>>>>> f69ebb32
 
 TEST(add, float) {
   column_table base;
@@ -217,8 +158,7 @@
   ASSERT_EQ(base.size(), 1U);
 }
 
-<<<<<<< HEAD
-#define get_column_int_test(ctype)                                      \
+#define GET_COLUMN_INT_TEST(ctype)                                      \
   TEST(get_column, ctype) {                                             \
     const size_t num = 513;                                             \
     column_table base;                                                  \
@@ -233,37 +173,10 @@
     ctype##_column ints = base.get_##ctype##_column(0);                 \
     ASSERT_EQ(num, ints.size());                                        \
   }
-#define TYPE(x) get_column_int_test(x)
+#define TYPE(x) GET_COLUMN_INT_TEST(x)
 INT_TYPES
-#undef get_column_int_test
+#undef GET_COLUMN_INT_TEST
 #undef TYPE
-=======
-#define GET_COLUMN_INT_TEST(ctype)                            \
-TEST(get_column, ctype) {                                     \
-  const size_t num = 513;                                     \
-  column_table base;                                          \
-  vector<column_type> schema;                                 \
-  schema.push_back(column_type(column_type::ctype##_type));   \
-  base.init(schema);                                          \
-  for (size_t i = 0; i < num; ++i) {                          \
-    ASSERT_EQ(base.add(                                       \
-        pfi::lang::lexical_cast<std::string>(i) +             \
-        "a", owner("local"), ctype##_t(i)), true);            \
-  }                                                           \
-  ASSERT_EQ(num, base.size());                                \
-  ctype##_column ints = base.get_##ctype##_column(0);         \
-      ASSERT_EQ(num, ints.size());                            \
-}
-GET_COLUMN_INT_TEST(int8)
-GET_COLUMN_INT_TEST(int16)  // NOLINT
-GET_COLUMN_INT_TEST(int32)  // NOLINT
-GET_COLUMN_INT_TEST(int64)  // NOLINT
-GET_COLUMN_INT_TEST(uint8)
-GET_COLUMN_INT_TEST(uint16)  // NOLINT
-GET_COLUMN_INT_TEST(uint32)  // NOLINT
-GET_COLUMN_INT_TEST(uint64)  // NOLINT
-#undef GET_COLUMN_INT_TEST
->>>>>>> f69ebb32
 
 TEST(get_column, float) {
   column_table base;
@@ -317,7 +230,6 @@
   ASSERT_EQ(bit_vectors.size(), num);
 }
 
-<<<<<<< HEAD
 #define get_and_read_int_column(ctype)                                  \
   TEST(get_and_read_column, ctype) {                                    \
     const size_t num = 257;                                             \
@@ -341,37 +253,6 @@
   INT_TYPES
 #undef get_and_read_int_column
 #undef TYPE
-=======
-#define GET_AND_READ_INT_COLUMN(ctype)                                  \
-TEST(get_and_read_column, ctype) {                                      \
-  const size_t num = 257;                                               \
-  vector<column_type> schema;                                           \
-  schema.push_back(column_type(column_type::ctype##_type));             \
-  column_table base;                                                    \
-  base.init(schema);                                                    \
-  for (size_t i = 0; i < num; ++i) {                                    \
-    ASSERT_EQ(base.add(                                                 \
-        pfi::lang::lexical_cast<std::string>(i) + "a", owner("local"),  \
-        ctype##_t(i)), true);                                           \
-  }                                                                     \
-  ASSERT_EQ(base.size(), num);                                          \
-  ctype##_column ints = base.get_##ctype##_column(0);                   \
-  ASSERT_EQ(ints.size(), num);                                          \
-  for (size_t i = 0; i < num; ++i) {                                    \
-    ASSERT_EQ(ints[i], ctype##_t(i));                                   \
-  }                                                                     \
-}
-
-GET_AND_READ_INT_COLUMN(int8)  // NOLINT
-GET_AND_READ_INT_COLUMN(int16)  // NOLINT
-GET_AND_READ_INT_COLUMN(int32)  // NOLINT
-GET_AND_READ_INT_COLUMN(int64)  // NOLINT
-GET_AND_READ_INT_COLUMN(uint8)
-GET_AND_READ_INT_COLUMN(uint16)  // NOLINT
-GET_AND_READ_INT_COLUMN(uint32)  // NOLINT
-GET_AND_READ_INT_COLUMN(uint64)  // NOLINT
-#undef GET_AND_READ_INT_COLUMN
->>>>>>> f69ebb32
 
 TEST(get_and_read_column, string) {
   column_table base;
@@ -419,8 +300,7 @@
                         "hoge");
 }
 
-<<<<<<< HEAD
-#define iterate_int_test(ctype)                                 \
+#define ITERATE_INT_TEST(ctype)                                 \
   TEST(column, iterate_int_##ctype) {                           \
     const size_t num = 513;                                     \
     vector<column_type> schema;                            \
@@ -437,39 +317,10 @@
         ASSERT_EQ(ic[i], ctype##_t(i));                         \
       }                                                         \
   }
-#define TYPE(x) iterate_int_test(x)
+#define TYPE(x) ITERATE_INT_TEST(x)
 INT_TYPES
 #undef TYPE
-#undef iterate_int_test
-=======
-#define ITERATE_INT_TEST(ctype)                               \
-TEST(column, iterate_int_##ctype) {                           \
-  const size_t num = 513;                                     \
-  vector<column_type> schema;                                 \
-  schema.push_back(column_type(column_type::ctype##_type));   \
-  column_table base;                                          \
-  base.init(schema);                                          \
-  for (size_t i = 0; i < num; ++i) {                          \
-    base.add(                                                 \
-        pfi::lang::lexical_cast<std::string>(i)+"hoge",       \
-        owner("local"), ctype##_t(i));                        \
-  }                                                           \
-  ctype##_column ic = base.get_##ctype##_column(0);           \
-  for (size_t i = 0; i < num; ++i) {                          \
-    ASSERT_EQ(ic[i], ctype##_t(i));                           \
-  }                                                           \
-}
-
-ITERATE_INT_TEST(int8)
-ITERATE_INT_TEST(int16)  // NOLINT
-ITERATE_INT_TEST(int32)  // NOLINT
-ITERATE_INT_TEST(int64)  // NOLINT
-ITERATE_INT_TEST(uint8)
-ITERATE_INT_TEST(uint16)  // NOLINT
-ITERATE_INT_TEST(uint32)  // NOLINT
-ITERATE_INT_TEST(uint64)  // NOLINT
 #undef ITERATE_INT_TEST
->>>>>>> f69ebb32
 
 TEST(base, iterate_float) {
   column_table base;
@@ -943,7 +794,7 @@
   std::cout << base.dump_json() << std::endl;
 }
 
-#define delete_row_test(ctype)                                          \
+#define DELETE_ROW_TEST(ctype)                                          \
   TEST(table, delete_##ctype##_row) {                                   \
     column_table base;                                                  \
     vector<column_type> schema;                                         \
@@ -966,10 +817,10 @@
         }                                                               \
     }                                                                   \
 }
-#define TYPE(x) delete_row_test(x)
+#define TYPE(x) DELETE_ROW_TEST(x)
 INT_TYPES
 #undef TYPE
-#undef delete_row_test
+#undef DELETE_ROW_TEST
 
 TEST(table, delete_bv_row) {
   column_table base;
