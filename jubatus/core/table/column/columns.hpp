// Jubatus: Online machine learning framework for distributed environment
// Copyright (C) 2012,2013 Preferred Infrastructure and Nippon Telegraph and Telephone Corporation.
//
// This library is free software; you can redistribute it and/or
// modify it under the terms of the GNU Lesser General Public
// License version 2.1 as published by the Free Software Foundation.
//
// This library is distributed in the hope that it will be useful,
// but WITHOUT ANY WARRANTY; without even the implied warranty of
// MERCHANTABILITY or FITNESS FOR A PARTICULAR PURPOSE.  See the GNU
// Lesser General Public License for more details.
//
// You should have received a copy of the GNU Lesser General Public
// License along with this library; if not, write to the Free Software
// Foundation, Inc., 51 Franklin Street, Fifth Floor, Boston, MA  02110-1301  USA

#ifndef JUBATUS_CORE_TABLE_COLUMN_COLUMNS_HPP_
#define JUBATUS_CORE_TABLE_COLUMN_COLUMNS_HPP_

<<<<<<< HEAD
#include <memory.h>
#include <stdint.h>

=======
#include <stdint.h>
>>>>>>> f69ebb32
#include <algorithm>
#include <iostream>
#include <memory>
#include <string>
#include <vector>
<<<<<<< HEAD

=======
#include <msgpack.hpp>
>>>>>>> f69ebb32
#include <pficommon/lang/demangle.h>
#include <pficommon/data/serialization.h>
#include "../storage_exception.hpp"
#include "bit_vector.hpp"
#include "column_type.hpp"

namespace jubatus {
namespace core {
namespace table {
namespace detail {
class abstract_column;
}

#define EMBED_TYPES                             \
<<<<<<< HEAD
  TYPE(int8)  /* NOLINT */                      \
  TYPE(int16)  /* NOLINT */                     \
  TYPE(int32)  /* NOLINT */                     \
  TYPE(int64)  /* NOLINT */                     \
  TYPE(uint8)  /* NOLINT */                     \
=======
  TYPE(int8)                                    \
  TYPE(int16)  /* NOLINT */                     \
  TYPE(int32)  /* NOLINT */                     \
  TYPE(int64)  /* NOLINT */                     \
  TYPE(uint8)                                   \
>>>>>>> f69ebb32
  TYPE(uint16)  /* NOLINT */                    \
  TYPE(uint32)  /* NOLINT */                    \
  TYPE(uint64)  /* NOLINT */                    \
  TYPE(float)  /* NOLINT */                     \
  TYPE(double)  /* NOLINT */                    \
<<<<<<< HEAD
  TYPE(string)  /* NOLINT */
#define USE_TYPES_NEED_T                        \
  TYPE(int8)  /* NOLINT */                      \
  TYPE(int16)  /* NOLINT */                     \
  TYPE(int32)  /* NOLINT */                     \
  TYPE(int64)  /* NOLINT */                     \
  TYPE(uint8)  /* NOLINT */                     \
  TYPE(uint16)  /* NOLINT */                    \
  TYPE(uint32)  /* NOLINT */                    \
  TYPE(uint64)  /* NOLINT */
#define USE_TYPES_UNNEED_T                      \
  TYPE(float)  /* NOLINT */                     \
  TYPE(double)  /* NOLINT */                    \
  TYPE(string)  /* NOLINT */
=======
  TYPE(string)
#define USE_TYPES_NEED_T                        \
  TYPE(int8)                                    \
  TYPE(int16)  /* NOLINT */                     \
  TYPE(int32)  /* NOLINT */                      \
  TYPE(int64)  /* NOLINT */                      \
  TYPE(uint8)                                   \
  TYPE(uint16)  /* NOLINT */                    \
  TYPE(uint32)  /* NOLINT */                    \
  TYPE(uint64)  // NOLINT
#define USE_TYPES_UNNEED_T                      \
  TYPE(float)  /* NOLINT */                     \
  TYPE(double)  /* NOLINT */                    \
  TYPE(string)

>>>>>>> f69ebb32

struct bit_vector_column {
  bit_vector_column(char* ptr, uint64_t size, size_t bit_num)
      : ptr_(reinterpret_cast<char*>(ptr)),
        size_(size),
        vector_bit_num_(bit_num) {
  }
  bit_vector_column(const bit_vector_column& orig)
      : ptr_(orig.ptr_),
        size_(orig.size_),
        vector_bit_num_(orig.vector_bit_num_) {
  }
  bit_vector operator[](uint64_t index) const {
    if (size() <= index) {
      throw array_range_exception(
          "index " + pfi::lang::lexical_cast<std::string>(index) +
          " is over length from " +
          pfi::lang::lexical_cast<std::string>(size()));
    }
    return bit_vector(
        &ptr_[bit_vector::memory_size(vector_bit_num_) * index],
        vector_bit_num_);
  }
  bit_vector operator[](uint64_t index) {
    if (size() <= index) {
      throw array_range_exception(
          "index " + pfi::lang::lexical_cast<std::string>(index) +
          " is over length from " +
          pfi::lang::lexical_cast<std::string>(size()));
    }
    return bit_vector(
        &ptr_[bit_vector::memory_size(vector_bit_num_) * index],
        vector_bit_num_);
  }
  void push_back(const bit_vector& orig) {
    bit_vector new_bit_vector(&ptr_[size_], vector_bit_num_);
    new_bit_vector = orig;
  }

  template <typename U>
  void push_back(const U& v) {
    throw type_unmatch_exception(
        "invalid type push_backed: " + pfi::lang::get_typename<U>() +
        " for bit_vector");
  }

  void insert(uint64_t index, const bit_vector& value) {
    const uint64_t memory_size = bit_vector::memory_size(vector_bit_num_);
    char* const target = ptr_ + index*memory_size;
    std::memmove(
        target + bit_vector::memory_size(vector_bit_num_),
        target, size_ - index*memory_size);
    size_ += memory_size;
    bit_vector new_bit_vector(target, vector_bit_num_);
    new_bit_vector = value;
  }

  template <typename U>
  void insert(uint64_t, const U& v) {
    throw type_unmatch_exception(
        "invalid type push_backed: " + pfi::lang::get_typename<U>() +
        " for bit_vector");
  }

  bool remove(uint64_t target) {
    if (size() <= target) {
      std::cout << "size:" << size() << " <= target:" << target << std::endl;
      return false;
    }
    const uint64_t memory_size = bit_vector::memory_size(vector_bit_num_);
    char* const from = ptr_ + (target + 1) * memory_size;
    char* const to = ptr_ + target * memory_size;
    std::memmove(to, from, size_ - (target + 1) * memory_size);
    size_ -= memory_size;
    return true;
  }

  void dump() const {
    std::cout << "[column (bit_vector)"
              << " size:" << size() << " {" << std::endl;
    for (size_t i = 0; i <  size(); ++i) {
      std::cout << "[" << i << "] " << (operator[](i)) << std::endl;
    }
    std::cout << "} ]" << std::endl;
  }

  uint64_t size() const {
    return size_ / bit_vector::memory_size(vector_bit_num_);
  }
  friend std::ostream& operator<<(
      std::ostream& os,
      const bit_vector_column& bv) {
    for (size_t i = 0; i <  bv.size(); ++i) {
      os << bv[i];
    }
    return os;
  }

  void clear() {
    // we dont need to delete
  }

 private:
  char* ptr_;
  uint64_t size_;
  size_t vector_bit_num_;
};

// TODO(beam2d): Stop using private inheritance.
struct const_bit_vector_column : private bit_vector_column {
<<<<<<< HEAD
  const_bit_vector_column(const char* ptr,
                          const uint64_t size, size_t bit_num)
    :bit_vector_column(const_cast<char*>(ptr), size, bit_num)
  {}
  const_bit_vector_column(const bit_vector_column& orig)  // implicit!  NOLINT
                                     :bit_vector_column(orig) {}
=======
  const_bit_vector_column(
      const char* ptr,
      const uint64_t size,
      size_t bit_num)
      : bit_vector_column(const_cast<char*>(ptr), size, bit_num) {
  }
  const_bit_vector_column(const bit_vector_column& orig)  // NOLINT implicit!
      : bit_vector_column(orig) {
  }
>>>>>>> f69ebb32
  using bit_vector_column::operator[];
  using bit_vector_column::dump;
  using bit_vector_column::size;
  friend std::ostream& operator<<(
      std::ostream& os,
      const const_bit_vector_column& bv) {
    for (size_t i = 0; i <  bv.size(); ++i) {
      os << bv[i];
    }
    return os;
  }
};

template<typename T>
class const_typed_column;
template<typename T>
class typed_column {
 private:
  // this type is used only through cast
  // typed_column();
  // typed_column(const typed_column&);
  typed_column& operator=(const typed_column&) const;

 public:
  typed_column(char* ptr, uint64_t size)
      : ptr_(reinterpret_cast<T*>(ptr)), size_(size) {
  }

 private:
  typedef typed_column<T> typed_column_t;
  void push_back(const T& v) {
    T* const target =
        reinterpret_cast<T*>(&(reinterpret_cast<char*>(ptr_)[size_]));
    size_ += sizeof(T);
<<<<<<< HEAD
    new (target) T(v);  // NOLINT
=======
    new(target) T(v);
>>>>>>> f69ebb32
  }

  template <typename U>
  void push_back(const U& v) {
    throw type_unmatch_exception(
        "invalid type push_backed: " + pfi::lang::get_typename<U>() +
        " for " + pfi::lang::get_typename<T>());
  }

  void insert(uint64_t index, const T& v) {
    T* const target = ptr_ + index;
    std::memmove(target + 1, target, size_ - index*sizeof(T));
    size_ += sizeof(T);
<<<<<<< HEAD
    new (target) T(v);  // NOLINT
=======
    new(target) T(v);
>>>>>>> f69ebb32
  }

  template <typename U>
  void insert(uint64_t index, const U& v) {
    throw type_unmatch_exception(
        "invalid type inserted: " + pfi::lang::get_typename<U>() +
        " for " + pfi::lang::get_typename<T>());
  }

  bool update(uint64_t index, const T& orig) {
    if (size() < index) {
      return false;
    }
    T* const target = ptr_ + index;
    target->~T();
<<<<<<< HEAD
    new (target) T(orig);  // NOLINT
=======
    new(target) T(orig);
>>>>>>> f69ebb32
    return true;
  }

  template<typename U>
  bool update(uint64_t index, const U& orig) {
    throw type_unmatch_exception(
        "invalid type update(): " + pfi::lang::get_typename<U>() +
        " for " + pfi::lang::get_typename<T>());
  }

  bool remove(uint64_t target) {
    if (size() <= target) {
      return false;
    }
    T* const addr = ptr_ + target;
    std::memmove(addr, addr + 1, size_ - target*sizeof(T));
    size_ -= sizeof(T);
    return true;
  }

 public:
  void dump() const {
    std::cout << "[column (" << pfi::lang::get_typename<T>() << ")"
              << " size:" << size_ << " {";
    for (size_t i = 0; i < size_; ++i) {
      std::cout << operator[](i);
      std::cout << " ";
    }
    std::cout << "} ]";
  }

  T& operator[](uint64_t index) {
    if (size() <= index) {
      throw array_range_exception(
          "index " + pfi::lang::lexical_cast<std::string>(index) +
          " is over length from " +
          pfi::lang::lexical_cast<std::string>(size()));
    }
    return ptr_[index];
  }
  const T& operator[](uint64_t index) const {
    if (size() <= index) {
      throw array_range_exception(
          "index " + pfi::lang::lexical_cast<std::string>(index) +
          " is over length from "
          + pfi::lang::lexical_cast<std::string>(size()));
    }
    return ptr_[index];
  }

  void clear() {
    assert(ptr_ != NULL);
    T* target = ptr_;
    for (uint64_t i = 0; i < size(); ++i) {
      target->~T();
      ++target;
    }
  }

  uint64_t size() const {
    return size_ / sizeof(T);
  }

  friend std::ostream& operator<<(
      std::ostream& os,
      const typed_column_t& column) {
    os << "size: " << *column.size_ << std::endl;
    for (uint64_t i = 0; i < column.size(); ++i) {
      os << i << ":" << column[i] << std::endl;
    }
    return os;
  }

 protected:
  T* ptr_;
  uint64_t size_;
  friend class detail::abstract_column;

 private:
  friend class const_typed_column<T>;
  friend class pfi::data::serialization::access;
  template <class Ar>
  void serialize(Ar& ar) {
    ar & MEMBER(size_);
    for (uint64_t i = 0; i < size_; ++i) {
      ar & NAMED_MEMBER(
          pfi::lang::lexical_cast<std::string>(i), this->operator[](i));
    }
  }
};

template<typename T>
class const_typed_column : private typed_column<T> {
  typedef typed_column<T> base_typed_column;

 public:
  typedef const_typed_column<T> typed_column_t;
  const_typed_column(const char* ptr, uint64_t size)
<<<<<<< HEAD
    :base_typed_column(const_cast<char*>(ptr), size)
  {}
  const_typed_column(const typed_column<T>& orig)  // implicit! NOLINT
    :typed_column<T>(orig) {}
=======
      : base_typed_column(const_cast<char*>(ptr), size) {
  }
  const_typed_column(const typed_column<T>& orig)  // NOLINT implicit!
      : typed_column<T>(orig) {
  }
>>>>>>> f69ebb32
  using base_typed_column::dump;
  using base_typed_column::operator[];
  using base_typed_column::size;
  friend std::ostream& operator<<(
      std::ostream& os,
      const typed_column_t& column) {
    os << "size: " << column.size_ << std::endl;
    for (uint64_t i = 0; i < column.size(); ++i) {
      os << i << ":" << column[i] << std::endl;
    }
    return os;
  }

 private:
  friend class pfi::data::serialization::access;
  using base_typed_column::serialize;
};

#define SUFFIX(x) x##_t
#define COLUMN_T(ctype)                                             \
  typedef typed_column<SUFFIX(ctype)> ctype##_column;               \
  typedef const_typed_column<SUFFIX(ctype)> const_##ctype##_column;
#define TYPE(x) COLUMN_T(x)
USE_TYPES_NEED_T
#undef TYPE
#undef SUFFIX
#define SUFFIX(x) x
COLUMN_T(float);  // NOLINT
COLUMN_T(double);  // NOLINT
#undef SUFFIX
#undef COLUMN_T
typedef typed_column<std::string> string_column;
typedef const_typed_column<std::string> const_string_column;

namespace detail {
class abstract_column {
 public:
  abstract_column()
      : type_(column_type::invalid_type),
        ptr_(NULL),
        reserved_(0),
        size_(0),
        destroy_duty_(false) {
  }
  explicit abstract_column(const column_type& type)
      : type_(type),
        ptr_(NULL),
        reserved_(0),
        size_(0),
        destroy_duty_(false) {
  }

  ~abstract_column() {
    if (destroy_duty_ && ptr_ != NULL) {
      if (is_string()) {
        string_column sc(ptr_, size_);
        sc.clear();
      }
      delete[] ptr_;
    }
  }
  void push_back(const uint8_t& value);
  void push_back(const uint16_t& value);
  void push_back(const uint32_t& value);
  void push_back(const uint64_t& value);
  void push_back(const int8_t& value);
  void push_back(const int16_t& value);
  void push_back(const int32_t& value);
  void push_back(const int64_t& value);
  void push_back(const std::string& value);
  void push_back(const float& value);
  void push_back(const double& value);
  void push_back(const bit_vector& value);

  void push_back(const msgpack::object& o) {
    prepare_append(type_.size());
#define COLUMN(type)                                \
    if (type_.is(column_type::type##_type)) {       \
      type##_column column(ptr_, size_);            \
        SUFFIX(type) t;                             \
        o.convert(&t);                              \
        column.push_back(t);                        \
    } else  // NOLINT
#define TYPE(x) COLUMN(x)
#define SUFFIX(x) x##_t
    USE_TYPES_NEED_T
#undef SUFFIX
#define SUFFIX(x) x
      USE_TYPES_UNNEED_T
#undef SUFFIX
#undef TYPE
      if (type_.is(column_type::bit_vector_type)) {
        bit_vector_column target(ptr_, size_, type_.bit_vector_length());
        bit_vector bv(type_.bit_vector_length());
        bv.alloc_memory();
        if (o.type != msgpack::type::RAW) {
          throw std::bad_cast();
        }
        std::memcpy(bv.raw_data_unsafe(), o.via.raw.ptr, o.via.raw.size);
        target.push_back(bv);
      } else {
        throw std::bad_cast();
      }
#undef COLUMN
    size_ += type_.size();
  }

  void insert(uint64_t index, const uint8_t& value);
  void insert(uint64_t index, const uint16_t& value);
  void insert(uint64_t index, const uint32_t& value);
  void insert(uint64_t index, const uint64_t& value);
  void insert(uint64_t index, const int8_t& value);
  void insert(uint64_t index, const int16_t& value);
  void insert(uint64_t index, const int32_t& value);
  void insert(uint64_t index, const int64_t& value);
  void insert(uint64_t index, const float& value);
  void insert(uint64_t index, const double& value);
  void insert(uint64_t index, const std::string& value);
  void insert(uint64_t index, const bit_vector& value);

  void update(uint64_t index, const uint8_t& value);
  void update(uint64_t index, const uint16_t& value);
  void update(uint64_t index, const uint32_t& value);
  void update(uint64_t index, const uint64_t& value);
  void update(uint64_t index, const int8_t& value);
  void update(uint64_t index, const int16_t& value);
  void update(uint64_t index, const int32_t& value);
  void update(uint64_t index, const int64_t& value);
  void update(uint64_t index, const std::string& value);
  void update(uint64_t index, const float& value);
  void update(uint64_t index, const double& value);
  void update(uint64_t index, const bit_vector& value);

  void update(uint64_t target, const msgpack::object& o) {
#define COLUMN(type)                                \
    if (type_.is(column_type::type##_type)) {       \
      type##_column column(ptr_, size_);            \
        SUFFIX(type) t;                             \
        o.convert(&t);                              \
<<<<<<< HEAD
        column.update(target, t);                   \
=======
        column.update(target, t);                    \
>>>>>>> f69ebb32
    } else  // NOLINT
#define TYPE(x) COLUMN(x)
#define SUFFIX(x) x##_t
    USE_TYPES_NEED_T
#undef SUFFIX
#define SUFFIX(x) x
      USE_TYPES_UNNEED_T
#undef SUFFIX
#undef TYPE
      if (type_.is(column_type::bit_vector_type)) {
        bit_vector_column column(ptr_, size_, type_.bit_vector_length());
        bit_vector bv(type_.bit_vector_length());
        bv.alloc_memory();
        if (o.type != msgpack::type::RAW) {
          throw std::bad_cast();
        }
        std::memcpy(bv.raw_data_unsafe(), o.via.raw.ptr, o.via.raw.size);
        column[target] = bv;
      } else {
        throw std::bad_cast();
      }
#undef COLUMN
  }

<<<<<<< HEAD
  bool remove(uint64_t target) {
#define COLUMN(type)                                  \
    if (type_.is(column_type::type##_type)) {         \
      type##_column column(ptr_, size_);              \
        if (column.remove(target)) {                  \
          size_ -= type_.size();                      \
          return true;                                \
        }                                             \
    } else  // NOLINT
#define TYPE(x) COLUMN(x)
#define SUFFIX(x) x##_t
    USE_TYPES_NEED_T
#undef SUFFIX
#define SUFFIX(x) x
      USE_TYPES_UNNEED_T
#undef SUFFIX
#undef TYPE
      if (type_.is(column_type::bit_vector_type)) {
        bit_vector_column column(ptr_, size_, type_.bit_vector_length());
        if (column.remove(target)) {
          size_ -= type_.size();
          return true;
        }
      } else {
        throw std::bad_cast();
      }
#undef COLUMN
    return false;
  }

  ~abstract_column() {
    if (destroy_duty_ && ptr_ != NULL) {
      if (is_string()) {
        string_column sc(ptr_, size_);
        sc.clear();
      }
      delete[] ptr_;
    }
  }
=======
>>>>>>> f69ebb32
  const column_type& type() const {return type_;}

#define COLUMN_T(ctype)                                                 \
  bool is_##ctype() const {return type_.is(column_type::ctype##_type);} \
  template<typename U>                                                  \
  bool type_##ctype() {                                                 \
    return typeid(U) == typeid(SUFFIX(ctype)) && is_##ctype();          \
  }                                                                     \
  ctype##_column as_##ctype##_column() {                                \
    return ctype##_column(ptr_, size_ SIZE_ARG(d));                     \
  }                                                                     \
  const_##ctype##_column as_##ctype##_column() const {                  \
    return const_##ctype##_column(ptr_, size_ SIZE_ARG(d));             \
  }
# define SIZE_ARG(x)
# define SUFFIX(x) x##_t
<<<<<<< HEAD
  COLUMN_T(int8);  // NOLINT
  COLUMN_T(int16);  // NOLINT
  COLUMN_T(int32);  // NOLINT
  COLUMN_T(int64);  // NOLINT
  COLUMN_T(uint8);  // NOLINT
=======
  COLUMN_T(int8);
  COLUMN_T(int16);  // NOLINT
  COLUMN_T(int32);  // NOLINT
  COLUMN_T(int64);  // NOLINT
  COLUMN_T(uint8);
>>>>>>> f69ebb32
  COLUMN_T(uint16);  // NOLINT
  COLUMN_T(uint32);  // NOLINT
  COLUMN_T(uint64);  // NOLINT
# undef SUFFIX
# define SUFFIX(x) x
  COLUMN_T(float);  // NOLINT
  COLUMN_T(double);  // NOLINT
<<<<<<< HEAD
  COLUMN_T(string);  // NOLINT
=======
  COLUMN_T(string);
>>>>>>> f69ebb32
#  undef SIZE_ARG
#  define SIZE_ARG(x) , type_.bit_vector_length()
  COLUMN_T(bit_vector);  // NOLINT
#  undef SIZE_ARG
# undef SUFFIX
#undef COLUMN_T

  template<typename T1>
  bool is_type() const {
#define IS_TYPE(ctype) (typeid(T1) == typeid(SUFFIX(ctype)) && is_##ctype()) ||
#define SUFFIX(x) x##_t
<<<<<<< HEAD
    return IS_TYPE(int8)   // NOLINT
      IS_TYPE(int16)   // NOLINT
      IS_TYPE(int32)   // NOLINT
      IS_TYPE(int64)   // NOLINT
      IS_TYPE(uint8)   // NOLINT
      IS_TYPE(uint16)  // NOLINT
      IS_TYPE(uint32)  // NOLINT
      IS_TYPE(uint64)  // NOLINT
#undef SUFFIX
#define SUFFIX(x) x
      IS_TYPE(float)  // NOLINT
      IS_TYPE(double)  // NOLINT
      IS_TYPE(string)  // NOLINT
      IS_TYPE(bit_vector)  // NOLINT
=======
    return IS_TYPE(int8) IS_TYPE(int16) IS_TYPE(int32)  // NOLINT
        IS_TYPE(int64) IS_TYPE(uint8) IS_TYPE(uint16)  // NOLINT
        IS_TYPE(uint32) IS_TYPE(uint64)  // NOLINT
#undef SUFFIX
#define SUFFIX(x) x
        IS_TYPE(float) IS_TYPE(double) IS_TYPE(string)  // NOLINT
        IS_TYPE(bit_vector)  // NOLINT
>>>>>>> f69ebb32
#undef SUFFIX
      0;
  }

  uint64_t size() const {return size_;}

  void clear() {
#define COLUMN(type)                                \
    if (type_.is(column_type::type##_type)) {       \
      type##_column column(ptr_, size_); \
        column.clear();                             \
    } else  // NOLINT
#define TYPE(x) COLUMN(x)
    EMBED_TYPES
      if (type_.is(column_type::bit_vector_type)) {
        bit_vector_column column(ptr_, size_, type_.bit_vector_length());
        column.clear();
      } else {
        throw type_unmatch_exception(
            "clear(): invalid type " + type().type_as_string());
      }
#undef TYPE
#undef COLUMN
  }

  template <typename packer>
  void pack_with_index(const uint64_t index, packer& pk) const {
#define PACK_COLUMN(type)                                   \
    if (type_.is(column_type::type##_type)) {               \
<<<<<<< HEAD
      const_##type##_column column(ptr_, size_); \
        pk.pack(column[index]);                             \
=======
      const_##type##_column column(ptr_, size_);            \
      pk.pack(column[index]);                               \
>>>>>>> f69ebb32
    } else  // NOLINT
#define TYPE(x) PACK_COLUMN(x)
    EMBED_TYPES
#undef TYPE
      if (type_.is(column_type::bit_vector_type)) {
        const_bit_vector_column column(
            ptr_, size_, type_.bit_vector_length());
        const bit_vector bv(column[index]);
        pk.pack_raw(bv.used_bytes());
        pk.pack_raw_body(
            reinterpret_cast<const char*>(bv.raw_data_unsafe()),
            bv.used_bytes());
      } else {
        throw type_unmatch_exception(
            "dump(int): invalid type " + type().type_as_string());
      }
#undef PACK_COLUMN
  }

  void dump() const {
    std::cout << "[ ";
    type_.dump();
    std::cout << " size:" << size_ << " ]";
  }
  void dump(std::ostream& os, uint64_t index) const {
#define SAVE_COLUMN(type)                                   \
    if (type_.is(column_type::type##_type)) {               \
      const_##type##_column column(ptr_, size_);            \
<<<<<<< HEAD
        os << column[index];                                \
=======
      os << column[index];                                  \
>>>>>>> f69ebb32
    } else  // NOLINT
#define TYPE(x) SAVE_COLUMN(x)
    EMBED_TYPES
      if (type_.is(column_type::bit_vector_type)) {
        const_bit_vector_column column(
            ptr_, size_, type_.bit_vector_length());
        os << column[index];
      } else {
        throw type_unmatch_exception(
            "dump(int): invalid type " + type().type_as_string());
      }
#undef TYPE
#undef SAVE_COLUMN
  }

  void swap(abstract_column& rhs) {
    using std::swap;
    swap(type_, rhs.type_);
    swap(ptr_, rhs.ptr_);
    swap(reserved_, rhs.reserved_);
    swap(size_, rhs.size_);
    swap(destroy_duty_, rhs.destroy_duty_);
  }

  void reserve(size_t expect_size) {
    if (ptr_ == NULL) {
      assert(destroy_duty_ == false);
      reserved_ = std::max(expect_size, size_t(64U));
      size_ = 0;
      destroy_duty_ = true;
      ptr_ = reinterpret_cast<char*>(new align_dummy[reserved_ >> 4]);
      return;
    }
    if (reserved_ <= expect_size) {
      while (reserved_ <= expect_size) {
        reserved_ *= 2;
      }
      abstract_column new_column(type_, reserved_);
      std::memcpy(new_column.ptr_, ptr_, size_);
      new_column.size_ = size_;
      new_column.destroy_duty_ = true;
      destroy_duty_ = false;
      swap(new_column);  // new_column.ptr_ is to delete
    }
  }

 private:
  typedef std::string string;
  struct align_dummy {
    double d[2];  // strictry alignied data
  } __attribute__((aligned(16)));

  // for extend only
  abstract_column(const column_type& type, size_t memory_size)
      : type_(type),
        reserved_(memory_size),
        size_(0),
        destroy_duty_(false) {
    ptr_ = reinterpret_cast<char*>(new align_dummy[reserved_ >> 4]);
  }

  void prepare_append(int newsize) {
    reserve(size_ + newsize);
  }

  friend std::ostream& operator<<(
      std::ostream& os,
      const abstract_column& obj) {
    os << obj.type_;
#define SAVE_COLUMN(type)                                               \
    if (obj.type_.is(column_type::type##_type)) {                       \
      const_##type##_column column(obj.ptr_, obj.size_);                \
        os << "column_type: " << obj.type_.type_as_string() << ":";     \
        os << column;                                                   \
    } else  // NOLINT
#define TYPE(x) SAVE_COLUMN(x)
    EMBED_TYPES
      if (obj.type_.is(column_type::bit_vector_type)) {
        const_bit_vector_column column(
            obj.ptr_, obj.size_, obj.type().bit_vector_length());
        os << "column_type: bit_vector :";
        os << column;
      } else {
        throw type_unmatch_exception(
            "operator<<(): invalid type " + obj.type().type_as_string());
      }
#undef TYPE
#undef SAVE_COLUMN
    return os;
  }

  friend class pfi::data::serialization::access;
  template <class Ar>
  void serialize(Ar& ar) {
    ar & MEMBER(type_);
    ar & MEMBER(size_);
    // std::cout << "serializing:" << size_ << std::endl;
    std::vector<uint32_t> vec;
    if (ar.is_read) {
      if (ptr_) {
        delete[] ptr_;
      }
      ptr_ = new char[size_];
      reserved_ = size_;
    }

    for (uint64_t i = 0; i < size_; ++i) {
      vec.push_back(static_cast<uint32_t>(ptr_[i]));
    }
    ar & NAMED_MEMBER("ptr_", vec);
    if (ar.is_read) {
      for (uint64_t i = 0; i < size_; ++i) {
        ptr_[i]=static_cast<char>(vec[i]);
      }
    }
  }

  column_type type_;
  char* ptr_;
  uint64_t reserved_;
  uint64_t size_;
  bool destroy_duty_;
};

}  // namespace detail
}  // namespace table
}  // namespace core
}  // namespace jubatus

#endif  // JUBATUS_CORE_TABLE_COLUMN_COLUMNS_HPP_<|MERGE_RESOLUTION|>--- conflicted
+++ resolved
@@ -17,23 +17,16 @@
 #ifndef JUBATUS_CORE_TABLE_COLUMN_COLUMNS_HPP_
 #define JUBATUS_CORE_TABLE_COLUMN_COLUMNS_HPP_
 
-<<<<<<< HEAD
 #include <memory.h>
 #include <stdint.h>
 
-=======
-#include <stdint.h>
->>>>>>> f69ebb32
 #include <algorithm>
 #include <iostream>
 #include <memory>
 #include <string>
 #include <vector>
-<<<<<<< HEAD
-
-=======
 #include <msgpack.hpp>
->>>>>>> f69ebb32
+
 #include <pficommon/lang/demangle.h>
 #include <pficommon/data/serialization.h>
 #include "../storage_exception.hpp"
@@ -48,40 +41,16 @@
 }
 
 #define EMBED_TYPES                             \
-<<<<<<< HEAD
-  TYPE(int8)  /* NOLINT */                      \
-  TYPE(int16)  /* NOLINT */                     \
-  TYPE(int32)  /* NOLINT */                     \
-  TYPE(int64)  /* NOLINT */                     \
-  TYPE(uint8)  /* NOLINT */                     \
-=======
   TYPE(int8)                                    \
   TYPE(int16)  /* NOLINT */                     \
   TYPE(int32)  /* NOLINT */                     \
   TYPE(int64)  /* NOLINT */                     \
   TYPE(uint8)                                   \
->>>>>>> f69ebb32
   TYPE(uint16)  /* NOLINT */                    \
   TYPE(uint32)  /* NOLINT */                    \
   TYPE(uint64)  /* NOLINT */                    \
   TYPE(float)  /* NOLINT */                     \
   TYPE(double)  /* NOLINT */                    \
-<<<<<<< HEAD
-  TYPE(string)  /* NOLINT */
-#define USE_TYPES_NEED_T                        \
-  TYPE(int8)  /* NOLINT */                      \
-  TYPE(int16)  /* NOLINT */                     \
-  TYPE(int32)  /* NOLINT */                     \
-  TYPE(int64)  /* NOLINT */                     \
-  TYPE(uint8)  /* NOLINT */                     \
-  TYPE(uint16)  /* NOLINT */                    \
-  TYPE(uint32)  /* NOLINT */                    \
-  TYPE(uint64)  /* NOLINT */
-#define USE_TYPES_UNNEED_T                      \
-  TYPE(float)  /* NOLINT */                     \
-  TYPE(double)  /* NOLINT */                    \
-  TYPE(string)  /* NOLINT */
-=======
   TYPE(string)
 #define USE_TYPES_NEED_T                        \
   TYPE(int8)                                    \
@@ -97,8 +66,6 @@
   TYPE(double)  /* NOLINT */                    \
   TYPE(string)
 
->>>>>>> f69ebb32
-
 struct bit_vector_column {
   bit_vector_column(char* ptr, uint64_t size, size_t bit_num)
       : ptr_(reinterpret_cast<char*>(ptr)),
@@ -208,14 +175,6 @@
 
 // TODO(beam2d): Stop using private inheritance.
 struct const_bit_vector_column : private bit_vector_column {
-<<<<<<< HEAD
-  const_bit_vector_column(const char* ptr,
-                          const uint64_t size, size_t bit_num)
-    :bit_vector_column(const_cast<char*>(ptr), size, bit_num)
-  {}
-  const_bit_vector_column(const bit_vector_column& orig)  // implicit!  NOLINT
-                                     :bit_vector_column(orig) {}
-=======
   const_bit_vector_column(
       const char* ptr,
       const uint64_t size,
@@ -225,7 +184,6 @@
   const_bit_vector_column(const bit_vector_column& orig)  // NOLINT implicit!
       : bit_vector_column(orig) {
   }
->>>>>>> f69ebb32
   using bit_vector_column::operator[];
   using bit_vector_column::dump;
   using bit_vector_column::size;
@@ -260,11 +218,7 @@
     T* const target =
         reinterpret_cast<T*>(&(reinterpret_cast<char*>(ptr_)[size_]));
     size_ += sizeof(T);
-<<<<<<< HEAD
-    new (target) T(v);  // NOLINT
-=======
     new(target) T(v);
->>>>>>> f69ebb32
   }
 
   template <typename U>
@@ -278,11 +232,7 @@
     T* const target = ptr_ + index;
     std::memmove(target + 1, target, size_ - index*sizeof(T));
     size_ += sizeof(T);
-<<<<<<< HEAD
-    new (target) T(v);  // NOLINT
-=======
     new(target) T(v);
->>>>>>> f69ebb32
   }
 
   template <typename U>
@@ -298,11 +248,7 @@
     }
     T* const target = ptr_ + index;
     target->~T();
-<<<<<<< HEAD
-    new (target) T(orig);  // NOLINT
-=======
     new(target) T(orig);
->>>>>>> f69ebb32
     return true;
   }
 
@@ -401,18 +347,11 @@
  public:
   typedef const_typed_column<T> typed_column_t;
   const_typed_column(const char* ptr, uint64_t size)
-<<<<<<< HEAD
-    :base_typed_column(const_cast<char*>(ptr), size)
-  {}
-  const_typed_column(const typed_column<T>& orig)  // implicit! NOLINT
-    :typed_column<T>(orig) {}
-=======
       : base_typed_column(const_cast<char*>(ptr), size) {
   }
   const_typed_column(const typed_column<T>& orig)  // NOLINT implicit!
       : typed_column<T>(orig) {
   }
->>>>>>> f69ebb32
   using base_typed_column::dump;
   using base_typed_column::operator[];
   using base_typed_column::size;
@@ -552,11 +491,7 @@
       type##_column column(ptr_, size_);            \
         SUFFIX(type) t;                             \
         o.convert(&t);                              \
-<<<<<<< HEAD
         column.update(target, t);                   \
-=======
-        column.update(target, t);                    \
->>>>>>> f69ebb32
     } else  // NOLINT
 #define TYPE(x) COLUMN(x)
 #define SUFFIX(x) x##_t
@@ -581,7 +516,6 @@
 #undef COLUMN
   }
 
-<<<<<<< HEAD
   bool remove(uint64_t target) {
 #define COLUMN(type)                                  \
     if (type_.is(column_type::type##_type)) {         \
@@ -612,17 +546,6 @@
     return false;
   }
 
-  ~abstract_column() {
-    if (destroy_duty_ && ptr_ != NULL) {
-      if (is_string()) {
-        string_column sc(ptr_, size_);
-        sc.clear();
-      }
-      delete[] ptr_;
-    }
-  }
-=======
->>>>>>> f69ebb32
   const column_type& type() const {return type_;}
 
 #define COLUMN_T(ctype)                                                 \
@@ -639,19 +562,11 @@
   }
 # define SIZE_ARG(x)
 # define SUFFIX(x) x##_t
-<<<<<<< HEAD
-  COLUMN_T(int8);  // NOLINT
-  COLUMN_T(int16);  // NOLINT
-  COLUMN_T(int32);  // NOLINT
-  COLUMN_T(int64);  // NOLINT
-  COLUMN_T(uint8);  // NOLINT
-=======
   COLUMN_T(int8);
   COLUMN_T(int16);  // NOLINT
   COLUMN_T(int32);  // NOLINT
   COLUMN_T(int64);  // NOLINT
   COLUMN_T(uint8);
->>>>>>> f69ebb32
   COLUMN_T(uint16);  // NOLINT
   COLUMN_T(uint32);  // NOLINT
   COLUMN_T(uint64);  // NOLINT
@@ -659,11 +574,7 @@
 # define SUFFIX(x) x
   COLUMN_T(float);  // NOLINT
   COLUMN_T(double);  // NOLINT
-<<<<<<< HEAD
-  COLUMN_T(string);  // NOLINT
-=======
   COLUMN_T(string);
->>>>>>> f69ebb32
 #  undef SIZE_ARG
 #  define SIZE_ARG(x) , type_.bit_vector_length()
   COLUMN_T(bit_vector);  // NOLINT
@@ -675,22 +586,6 @@
   bool is_type() const {
 #define IS_TYPE(ctype) (typeid(T1) == typeid(SUFFIX(ctype)) && is_##ctype()) ||
 #define SUFFIX(x) x##_t
-<<<<<<< HEAD
-    return IS_TYPE(int8)   // NOLINT
-      IS_TYPE(int16)   // NOLINT
-      IS_TYPE(int32)   // NOLINT
-      IS_TYPE(int64)   // NOLINT
-      IS_TYPE(uint8)   // NOLINT
-      IS_TYPE(uint16)  // NOLINT
-      IS_TYPE(uint32)  // NOLINT
-      IS_TYPE(uint64)  // NOLINT
-#undef SUFFIX
-#define SUFFIX(x) x
-      IS_TYPE(float)  // NOLINT
-      IS_TYPE(double)  // NOLINT
-      IS_TYPE(string)  // NOLINT
-      IS_TYPE(bit_vector)  // NOLINT
-=======
     return IS_TYPE(int8) IS_TYPE(int16) IS_TYPE(int32)  // NOLINT
         IS_TYPE(int64) IS_TYPE(uint8) IS_TYPE(uint16)  // NOLINT
         IS_TYPE(uint32) IS_TYPE(uint64)  // NOLINT
@@ -698,7 +593,6 @@
 #define SUFFIX(x) x
         IS_TYPE(float) IS_TYPE(double) IS_TYPE(string)  // NOLINT
         IS_TYPE(bit_vector)  // NOLINT
->>>>>>> f69ebb32
 #undef SUFFIX
       0;
   }
@@ -728,13 +622,8 @@
   void pack_with_index(const uint64_t index, packer& pk) const {
 #define PACK_COLUMN(type)                                   \
     if (type_.is(column_type::type##_type)) {               \
-<<<<<<< HEAD
-      const_##type##_column column(ptr_, size_); \
-        pk.pack(column[index]);                             \
-=======
       const_##type##_column column(ptr_, size_);            \
       pk.pack(column[index]);                               \
->>>>>>> f69ebb32
     } else  // NOLINT
 #define TYPE(x) PACK_COLUMN(x)
     EMBED_TYPES
@@ -763,11 +652,7 @@
 #define SAVE_COLUMN(type)                                   \
     if (type_.is(column_type::type##_type)) {               \
       const_##type##_column column(ptr_, size_);            \
-<<<<<<< HEAD
-        os << column[index];                                \
-=======
       os << column[index];                                  \
->>>>>>> f69ebb32
     } else  // NOLINT
 #define TYPE(x) SAVE_COLUMN(x)
     EMBED_TYPES
