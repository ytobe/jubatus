// Jubatus: Online machine learning framework for distributed environment
// Copyright (C) 2012 Preferred Infrastracture and Nippon Telegraph and Telephone Corporation.
//
// This library is free software; you can redistribute it and/or
// modify it under the terms of the GNU Lesser General Public
// License version 2.1 as published by the Free Software Foundation.
//
// This library is distributed in the hope that it will be useful,
// but WITHOUT ANY WARRANTY; without even the implied warranty of
// MERCHANTABILITY or FITNESS FOR A PARTICULAR PURPOSE.  See the GNU
// Lesser General Public License for more details.
//
// You should have received a copy of the GNU Lesser General Public
// License along with this library; if not, write to the Free Software
// Foundation, Inc., 51 Franklin Street, Fifth Floor, Boston, MA  02110-1301  USA

#include "lof.hpp"

#include <string>
#include <utility>
#include <vector>
#include <gtest/gtest.h>
#include <pficommon/data/unordered_map.h>
#include <pficommon/text/json.h>
#include "../common/jsonconfig.hpp"
#include "../recommender/recommender.hpp"
#include "lof_storage.hpp"

using jubatus::core::storage::lof_storage;
using pfi::data::unordered_map;
using std::pair;
using std::string;
using std::vector;

namespace jubatus {
namespace core {
namespace anomaly {

namespace {

float calculate_lof(
    float lrd,
    const unordered_map<string, float>& neighbor_lrd) {
  float sum_neighbor_lrd = 0;
  for (unordered_map<string, float>::const_iterator it = neighbor_lrd.begin();
       it != neighbor_lrd.end(); ++it) {
    sum_neighbor_lrd += it->second;
  }

  return sum_neighbor_lrd / (neighbor_lrd.size() * lrd);
}
}

class lof_impl : public lof {
 public:
  lof_impl()
      : lof(lof_storage::config(),
            recommender::recommender_factory::create_recommender(
                "euclid_lsh",
<<<<<<< HEAD
                jsonconfig::config(pfi::text::json::to_json(
                    recommender::euclid_lsh::config())), "")) {
=======
                common::jsonconfig::config(pfi::text::json::to_json(
                    recommender::euclid_lsh::config())))) {
>>>>>>> 3cfbed2b
    // make mock
    orig_.set("r1", "a1", 0.0);
    orig_.set("r1", "a2", 0.0);

    orig_.set("r2", "a1", 0.0);
    orig_.set("r2", "a2", 1.0);

    orig_.set("r3", "a1", 1.0);
    orig_.set("r3", "a1", -1.0);
  }

  float calc_anomaly_score(const common::sfv_t& query) const {
    unordered_map<string, float> neighbor_lrd;
    neighbor_lrd.insert(pair<string, float>("r1", 1.0));
    neighbor_lrd.insert(pair<string, float>("r2", 0.5));
    neighbor_lrd.insert(pair<string, float>("r3", 1.5));
    const float lrd = 2.0;
    return calculate_lof(lrd, neighbor_lrd);
  }

  float calc_anomaly_score(const string& id) const {
    unordered_map<string, float> neighbor_lrd;
    neighbor_lrd.insert(pair<string, float>("r1", 1.0));
    neighbor_lrd.insert(pair<string, float>("r2", 0.5));
    neighbor_lrd.insert(pair<string, float>("r3", 1.5));
    const float lrd = neighbor_lrd[id];
    return calculate_lof(lrd, neighbor_lrd);
  }

  void clear() {
  }

  void clear_row(const string& id) {
  }

  void update_row(const string& id, const sfv_diff_t& diff) {
  }

  void get_all_row_ids(vector<string>& ids) const {
    ids.clear();
    ids.push_back("r1");
    ids.push_back("r2");
    ids.push_back("r3");
  }

  string type() const {
    return string("lof_impl");
  }

  bool save_impl(std::ostream&) {
    return true;
  }

  bool load_impl(std::istream&) {
    return true;
  }

  storage::anomaly_storage_base* get_storage() {
    return NULL;
  }

  const storage::anomaly_storage_base* get_const_storage() const {
    return NULL;
  }
};

TEST(lof, get_all_row_ids) {
  lof_impl l;
  std::vector<std::string> all_row_ids;
  l.get_all_row_ids(all_row_ids);
  ASSERT_EQ(3u, all_row_ids.size());
  EXPECT_EQ("r1", all_row_ids[0]);
  EXPECT_EQ("r2", all_row_ids[1]);
  EXPECT_EQ("r3", all_row_ids[2]);
}

TEST(lof, calc_anomaly_score) {
  lof_impl l;
  common::sfv_t q;
  float anomaly_score = 0;
  anomaly_score = l.calc_anomaly_score(q);
  EXPECT_EQ(0.5, anomaly_score);
}

TEST(lof, calc_anomaly_score2) {
  lof_impl l;
  const string id = "r2";
  const float anomaly_score = l.calc_anomaly_score(id);
  EXPECT_EQ(2.0, anomaly_score);
}

template<typename T>
class lof_test : public testing::Test {
};

TYPED_TEST_CASE_P(lof_test);

TYPED_TEST_P(lof_test, update_row) {
  lof l(lof_storage::config(), new TypeParam);
  common::sfv_t v, q;
  const string id = "test";
  l.update_row(id, v);
  l.calc_anomaly_score(id);
}

REGISTER_TYPED_TEST_CASE_P(lof_test, update_row);

typedef testing::Types<recommender::inverted_index, recommender::lsh,
  recommender::minhash, recommender::euclid_lsh> recommender_types;

INSTANTIATE_TYPED_TEST_CASE_P(lt,
  lof_test, recommender_types);

}  // namespace anomaly
}  // namespace core
}  // namespace jubatus<|MERGE_RESOLUTION|>--- conflicted
+++ resolved
@@ -57,13 +57,8 @@
       : lof(lof_storage::config(),
             recommender::recommender_factory::create_recommender(
                 "euclid_lsh",
-<<<<<<< HEAD
-                jsonconfig::config(pfi::text::json::to_json(
+                common::jsonconfig::config(pfi::text::json::to_json(
                     recommender::euclid_lsh::config())), "")) {
-=======
-                common::jsonconfig::config(pfi::text::json::to_json(
-                    recommender::euclid_lsh::config())))) {
->>>>>>> 3cfbed2b
     // make mock
     orig_.set("r1", "a1", 0.0);
     orig_.set("r1", "a2", 0.0);
