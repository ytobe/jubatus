// Jubatus: Online machine learning framework for distributed environment
// Copyright (C) 2012 Preferred Infrastracture and Nippon Telegraph and Telephone Corporation.
//
// This library is free software; you can redistribute it and/or
// modify it under the terms of the GNU Lesser General Public
// License version 2.1 as published by the Free Software Foundation.
//
// This library is distributed in the hope that it will be useful,
// but WITHOUT ANY WARRANTY; without even the implied warranty of
// MERCHANTABILITY or FITNESS FOR A PARTICULAR PURPOSE.  See the GNU
// Lesser General Public License for more details.
//
// You should have received a copy of the GNU Lesser General Public
// License along with this library; if not, write to the Free Software
// Foundation, Inc., 51 Franklin Street, Fifth Floor, Boston, MA  02110-1301  USA

#include "lof.hpp"

#include <string>
#include <utility>
#include <vector>
#include <gtest/gtest.h>
#include <pficommon/data/unordered_map.h>
#include <pficommon/text/json.h>
#include "../common/jsonconfig.hpp"
#include "../recommender/recommender.hpp"
#include "lof_storage.hpp"

using jubatus::core::storage::lof_storage;
using pfi::data::unordered_map;
using std::pair;
using std::string;
using std::vector;

namespace jubatus {
namespace core {
namespace anomaly {

<<<<<<< HEAD
=======
namespace {

float calculate_lof(
    float lrd,
    const unordered_map<string, float>& neighbor_lrd) {
  float sum_neighbor_lrd = 0;
  for (unordered_map<string, float>::const_iterator it = neighbor_lrd.begin();
       it != neighbor_lrd.end(); ++it) {
    sum_neighbor_lrd += it->second;
  }

  return sum_neighbor_lrd / (neighbor_lrd.size() * lrd);
}
}

class lof_impl : public lof {
 public:
  lof_impl()
      : lof(lof_storage::config(),
            recommender::recommender_factory::create_recommender(
                "euclid_lsh",
                common::jsonconfig::config(pfi::text::json::to_json(
                    recommender::euclid_lsh::config())), "")) {
    // make mock
    orig_.set("r1", "a1", 0.0);
    orig_.set("r1", "a2", 0.0);

    orig_.set("r2", "a1", 0.0);
    orig_.set("r2", "a2", 1.0);

    orig_.set("r3", "a1", 1.0);
    orig_.set("r3", "a1", -1.0);
  }

  float calc_anomaly_score(const common::sfv_t& query) const {
    unordered_map<string, float> neighbor_lrd;
    neighbor_lrd.insert(pair<string, float>("r1", 1.0));
    neighbor_lrd.insert(pair<string, float>("r2", 0.5));
    neighbor_lrd.insert(pair<string, float>("r3", 1.5));
    const float lrd = 2.0;
    return calculate_lof(lrd, neighbor_lrd);
  }

  float calc_anomaly_score(const string& id) const {
    unordered_map<string, float> neighbor_lrd;
    neighbor_lrd.insert(pair<string, float>("r1", 1.0));
    neighbor_lrd.insert(pair<string, float>("r2", 0.5));
    neighbor_lrd.insert(pair<string, float>("r3", 1.5));
    const float lrd = neighbor_lrd[id];
    return calculate_lof(lrd, neighbor_lrd);
  }

  void clear() {
  }

  void clear_row(const string& id) {
  }

  void update_row(const string& id, const sfv_diff_t& diff) {
  }

  void get_all_row_ids(vector<string>& ids) const {
    ids.clear();
    ids.push_back("r1");
    ids.push_back("r2");
    ids.push_back("r3");
  }

  string type() const {
    return string("lof_impl");
  }

  bool save_impl(std::ostream&) {
    return true;
  }

  bool load_impl(std::istream&) {
    return true;
  }

  storage::anomaly_storage_base* get_storage() {
    return NULL;
  }

  const storage::anomaly_storage_base* get_const_storage() const {
    return NULL;
  }
};

TEST(lof, get_all_row_ids) {
  lof_impl l;
  std::vector<std::string> all_row_ids;
  l.get_all_row_ids(all_row_ids);
  ASSERT_EQ(3u, all_row_ids.size());
  EXPECT_EQ("r1", all_row_ids[0]);
  EXPECT_EQ("r2", all_row_ids[1]);
  EXPECT_EQ("r3", all_row_ids[2]);
}

TEST(lof, calc_anomaly_score) {
  lof_impl l;
  common::sfv_t q;
  float anomaly_score = 0;
  anomaly_score = l.calc_anomaly_score(q);
  EXPECT_EQ(0.5, anomaly_score);
}

TEST(lof, calc_anomaly_score2) {
  lof_impl l;
  const string id = "r2";
  const float anomaly_score = l.calc_anomaly_score(id);
  EXPECT_EQ(2.0, anomaly_score);
}

>>>>>>> 98f15e78
template<typename T>
class lof_test : public testing::Test {
};

TYPED_TEST_CASE_P(lof_test);

TYPED_TEST_P(lof_test, update_row) {
  lof l(lof_storage::config(), new TypeParam);
  common::sfv_t v, q;
  const string id = "test";
  l.update_row(id, v);
  l.calc_anomaly_score(id);
}

REGISTER_TYPED_TEST_CASE_P(lof_test, update_row);

typedef testing::Types<recommender::inverted_index, recommender::lsh,
  recommender::minhash, recommender::euclid_lsh> recommender_types;

INSTANTIATE_TYPED_TEST_CASE_P(lt,
  lof_test, recommender_types);

}  // namespace anomaly
}  // namespace core
}  // namespace jubatus<|MERGE_RESOLUTION|>--- conflicted
+++ resolved
@@ -36,123 +36,6 @@
 namespace core {
 namespace anomaly {
 
-<<<<<<< HEAD
-=======
-namespace {
-
-float calculate_lof(
-    float lrd,
-    const unordered_map<string, float>& neighbor_lrd) {
-  float sum_neighbor_lrd = 0;
-  for (unordered_map<string, float>::const_iterator it = neighbor_lrd.begin();
-       it != neighbor_lrd.end(); ++it) {
-    sum_neighbor_lrd += it->second;
-  }
-
-  return sum_neighbor_lrd / (neighbor_lrd.size() * lrd);
-}
-}
-
-class lof_impl : public lof {
- public:
-  lof_impl()
-      : lof(lof_storage::config(),
-            recommender::recommender_factory::create_recommender(
-                "euclid_lsh",
-                common::jsonconfig::config(pfi::text::json::to_json(
-                    recommender::euclid_lsh::config())), "")) {
-    // make mock
-    orig_.set("r1", "a1", 0.0);
-    orig_.set("r1", "a2", 0.0);
-
-    orig_.set("r2", "a1", 0.0);
-    orig_.set("r2", "a2", 1.0);
-
-    orig_.set("r3", "a1", 1.0);
-    orig_.set("r3", "a1", -1.0);
-  }
-
-  float calc_anomaly_score(const common::sfv_t& query) const {
-    unordered_map<string, float> neighbor_lrd;
-    neighbor_lrd.insert(pair<string, float>("r1", 1.0));
-    neighbor_lrd.insert(pair<string, float>("r2", 0.5));
-    neighbor_lrd.insert(pair<string, float>("r3", 1.5));
-    const float lrd = 2.0;
-    return calculate_lof(lrd, neighbor_lrd);
-  }
-
-  float calc_anomaly_score(const string& id) const {
-    unordered_map<string, float> neighbor_lrd;
-    neighbor_lrd.insert(pair<string, float>("r1", 1.0));
-    neighbor_lrd.insert(pair<string, float>("r2", 0.5));
-    neighbor_lrd.insert(pair<string, float>("r3", 1.5));
-    const float lrd = neighbor_lrd[id];
-    return calculate_lof(lrd, neighbor_lrd);
-  }
-
-  void clear() {
-  }
-
-  void clear_row(const string& id) {
-  }
-
-  void update_row(const string& id, const sfv_diff_t& diff) {
-  }
-
-  void get_all_row_ids(vector<string>& ids) const {
-    ids.clear();
-    ids.push_back("r1");
-    ids.push_back("r2");
-    ids.push_back("r3");
-  }
-
-  string type() const {
-    return string("lof_impl");
-  }
-
-  bool save_impl(std::ostream&) {
-    return true;
-  }
-
-  bool load_impl(std::istream&) {
-    return true;
-  }
-
-  storage::anomaly_storage_base* get_storage() {
-    return NULL;
-  }
-
-  const storage::anomaly_storage_base* get_const_storage() const {
-    return NULL;
-  }
-};
-
-TEST(lof, get_all_row_ids) {
-  lof_impl l;
-  std::vector<std::string> all_row_ids;
-  l.get_all_row_ids(all_row_ids);
-  ASSERT_EQ(3u, all_row_ids.size());
-  EXPECT_EQ("r1", all_row_ids[0]);
-  EXPECT_EQ("r2", all_row_ids[1]);
-  EXPECT_EQ("r3", all_row_ids[2]);
-}
-
-TEST(lof, calc_anomaly_score) {
-  lof_impl l;
-  common::sfv_t q;
-  float anomaly_score = 0;
-  anomaly_score = l.calc_anomaly_score(q);
-  EXPECT_EQ(0.5, anomaly_score);
-}
-
-TEST(lof, calc_anomaly_score2) {
-  lof_impl l;
-  const string id = "r2";
-  const float anomaly_score = l.calc_anomaly_score(id);
-  EXPECT_EQ(2.0, anomaly_score);
-}
-
->>>>>>> 98f15e78
 template<typename T>
 class lof_test : public testing::Test {
 };
