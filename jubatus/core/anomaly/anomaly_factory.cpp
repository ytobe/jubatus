--- conflicted
+++ resolved
@@ -108,11 +108,7 @@
               *conf.unlearner,
               *conf.unlearner_parameter));
       return shared_ptr<anomaly_base>(
-<<<<<<< HEAD
-          new light_lof(lof_conf, id, nearest_neighbor_engine, unlearner));
-=======
           new light_lof(conf, id, nearest_neighbor_engine, unlearner));
->>>>>>> 513da56b
     }
 
     return jubatus::util::lang::shared_ptr<anomaly_base>(
