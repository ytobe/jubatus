--- conflicted
+++ resolved
@@ -314,12 +314,16 @@
   }
 
   std::map<std::string, num_feature_ptr> num_features;
-<<<<<<< HEAD
   register_default_num_types(num_features);
   if (config.num_types) {
     init_num_types(*config.num_types, num_features);
   }
 
+  std::map<std::string, binary_feature_ptr> binary_features;
+  if (config.binary_types) {
+    init_binary_types(*config.binary_types, binary_features);
+  }
+
   conv.clear_rules();
   if (config.string_filter_rules) {
     init_string_filter_rules(*config.string_filter_rules, string_filters, conv);
@@ -332,21 +336,9 @@
   }
   if (config.num_rules) {
     init_num_rules(*config.num_rules, num_features, conv);
-=======
-  init_num_types(config.num_types, num_features);
-  std::map<std::string, binary_feature_ptr> binary_features;
-  if (config.binary_types) {
-    init_binary_types(*config.binary_types, binary_features);
-  }
-
-  conv.clear_rules();
-  init_string_filter_rules(config.string_filter_rules, string_filters, conv);
-  init_num_filter_rules(config.num_filter_rules, num_filters, conv);
-  init_string_rules(config.string_rules, splitters, conv);
-  init_num_rules(config.num_rules, num_features, conv);
+  }
   if (config.binary_rules) {
     init_binary_rules(*config.binary_rules, binary_features, conv);
->>>>>>> e5c5d211
   }
 
   if (config.hash_max_size.bool_test()) {
