--- conflicted
+++ resolved
@@ -25,23 +25,15 @@
         &Impl::get_config, impl, pfi::lang::_1));
     rpc_server::add<bool(std::string, std::string)>("clear_row",
          pfi::lang::bind(&Impl::clear_row, impl, pfi::lang::_1, pfi::lang::_2));
-<<<<<<< HEAD
-    rpc_server::add<std::pair<std::string, float>(std::string, datum)>("add",
-         pfi::lang::bind(&Impl::add, impl, pfi::lang::_1, pfi::lang::_2));
-    rpc_server::add<float(std::string, std::string, datum)>("update",
-         pfi::lang::bind(&Impl::update, impl, pfi::lang::_1, pfi::lang::_2,
-         pfi::lang::_3));
-    rpc_server::add<float(std::string, std::string, datum)>("overwrite",
-         pfi::lang::bind(&Impl::overwrite, impl, pfi::lang::_1, pfi::lang::_2,
-         pfi::lang::_3));
-=======
     rpc_server::add<std::pair<std::string, float>(std::string,
          jubatus::core::fv_converter::datum)>("add", pfi::lang::bind(&Impl::add,
          impl, pfi::lang::_1, pfi::lang::_2));
     rpc_server::add<float(std::string, std::string,
          jubatus::core::fv_converter::datum)>("update", pfi::lang::bind(
         &Impl::update, impl, pfi::lang::_1, pfi::lang::_2, pfi::lang::_3));
->>>>>>> faed8416
+    rpc_server::add<float(std::string, std::string,
+         jubatus::core::fv_converter::datum)>("overwrite", pfi::lang::bind(
+        &Impl::overwrite, impl, pfi::lang::_1, pfi::lang::_2, pfi::lang::_3));
     rpc_server::add<bool(std::string)>("clear", pfi::lang::bind(&Impl::clear,
          impl, pfi::lang::_1));
     rpc_server::add<float(std::string, jubatus::core::fv_converter::datum)>(
