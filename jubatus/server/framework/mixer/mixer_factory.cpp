// Jubatus: Online machine learning framework for distributed environment
// Copyright (C) 2011-2013 Preferred Infrastructure and Nippon Telegraph and Telephone Corporation.
//
// This library is free software; you can redistribute it and/or
// modify it under the terms of the GNU Lesser General Public
// License version 2.1 as published by the Free Software Foundation.
//
// This library is distributed in the hope that it will be useful,
// but WITHOUT ANY WARRANTY; without even the implied warranty of
// MERCHANTABILITY or FITNESS FOR A PARTICULAR PURPOSE.  See the GNU
// Lesser General Public License for more details.
//
// You should have received a copy of the GNU Lesser General Public
// License along with this library; if not, write to the Free Software
// Foundation, Inc., 51 Franklin Street, Fifth Floor, Boston, MA  02110-1301  USA

#include "mixer_factory.hpp"

#include <string>
#include <pficommon/lang/shared_ptr.h>

#ifdef HAVE_ZOOKEEPER_H
#include "linear_mixer.hpp"
#include "random_mixer.hpp"
#include "broadcast_mixer.hpp"
#include "skip_mixer.hpp"
#else
#include "dummy_mixer.hpp"
#endif

namespace jubatus {
namespace server {
namespace framework {
namespace mixer {

mixer* create_mixer(
    const server_argv& a,
    const pfi::lang::shared_ptr<common::lock_service>& zk) {
#ifdef HAVE_ZOOKEEPER_H
<<<<<<< HEAD
  const std::string& use_mixer = a.mixer;
  if (use_mixer == "linear_mixer") {
    return new linear_mixer(
        linear_communication::create(zk, a.type, a.name, a.timeout),
        a.interval_count, a.interval_sec);
  } else if (use_mixer == "random_mixer") {
    return new random_mixer(
        push_communication::create(zk, a.type, a.name, a.timeout),
        a.interval_count, a.interval_sec, std::make_pair(a.eth, a.port));
  } else if (use_mixer == "broadcast_mixer") {
    return new broadcast_mixer(
        push_communication::create(zk, a.type, a.name, a.timeout),
        a.interval_count, a.interval_sec, std::make_pair(a.eth, a.port));
  } else if (use_mixer == "skip_mixer") {
    return new skip_mixer(
        push_communication::create(zk, a.type, a.name, a.timeout),
        a.interval_count, a.interval_sec, std::make_pair(a.eth, a.port));
  } else {
    // TODO(beam2d): fix to throw
    return new linear_mixer(
        linear_communication::create(zk, a.type, a.name, a.timeout),
        a.interval_count, a.interval_sec);
  }
=======
  return new linear_mixer(
      linear_communication::create(zk, a.type, a.name, a.interconnect_timeout),
      a.interval_count, a.interval_sec);
>>>>>>> faed8416
#else
  return new dummy_mixer;
#endif
}

}  // namespace mixer
}  // namespace framework
}  // namespace server
}  // namespace jubatus<|MERGE_RESOLUTION|>--- conflicted
+++ resolved
@@ -37,7 +37,6 @@
     const server_argv& a,
     const pfi::lang::shared_ptr<common::lock_service>& zk) {
 #ifdef HAVE_ZOOKEEPER_H
-<<<<<<< HEAD
   const std::string& use_mixer = a.mixer;
   if (use_mixer == "linear_mixer") {
     return new linear_mixer(
@@ -58,14 +57,10 @@
   } else {
     // TODO(beam2d): fix to throw
     return new linear_mixer(
-        linear_communication::create(zk, a.type, a.name, a.timeout),
+        linear_communication::create(
+          zk, a.type, a.name, a.interconnect_timeout),
         a.interval_count, a.interval_sec);
   }
-=======
-  return new linear_mixer(
-      linear_communication::create(zk, a.type, a.name, a.interconnect_timeout),
-      a.interval_count, a.interval_sec);
->>>>>>> faed8416
 #else
   return new dummy_mixer;
 #endif
