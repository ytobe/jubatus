--- conflicted
+++ resolved
@@ -130,9 +130,6 @@
     diff.set_row(it->first, columns);
   }
 
-<<<<<<< HEAD
-  convert_diff(diff, diff_str);
-=======
   ostringstream os;
   {
     pfi::data::serialization::binary_oarchive bo(os);
@@ -141,7 +138,6 @@
     bo << column2norm_copied;
   }
   diff_str = os.str(); // TODO remove redudant copy
->>>>>>> ca769af6
 }
 
 void inverted_index_storage::set_mixed_and_clear_diff(const string& mixed_diff_str){
@@ -182,11 +178,6 @@
 }
 
 void inverted_index_storage::mix(const string& lhs, string& rhs) const{
-<<<<<<< HEAD
-  sparse_matrix_storage lhs_diff, rhs_diff;
-  revert_diff(lhs, lhs_diff);
-  revert_diff(rhs, rhs_diff);
-=======
   sparse_matrix_storage lhs_inv_diff;
   map_float_t lhs_column2norm_diff;
   {
@@ -203,27 +194,19 @@
     bi >> rhs_inv_diff;
     bi >> rhs_column2norm_diff;
   }
->>>>>>> ca769af6
-
+
+  // merge inv diffs
   vector<string> ids;
   lhs_inv_diff.get_all_row_ids(ids);
   for (size_t i = 0; i < ids.size(); ++i){
     const string& row = ids[i];
-<<<<<<< HEAD
-    vector<pair<string, float> > lhs_columns, rhs_columns;
-    lhs_diff.get_row(row, lhs_columns);
-    rhs_diff.get_row(row, rhs_columns);
-    storage::detail::binop(rhs_columns, lhs_columns, plus<float>());
-    rhs_diff.set_row(row, rhs_columns);
-  }
-
-  convert_diff(rhs_diff, rhs);
-=======
+
     vector<pair<string, float> > columns;
     lhs_inv_diff.get_row(row, columns);
     rhs_inv_diff.set_row(row, columns);
   }
 
+  // merge norm diffs
   for (map_float_t::const_iterator it = lhs_column2norm_diff.begin(); it != lhs_column2norm_diff.end(); ++it){
     rhs_column2norm_diff[it->first] += it->second;
   }
@@ -235,7 +218,6 @@
     bo << rhs_column2norm_diff;
   }
   rhs = os.str(); // TODO remove redudant copy
->>>>>>> ca769af6
 }
 
 bool inverted_index_storage::save(std::ostream& os){ 
