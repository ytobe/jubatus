--- conflicted
+++ resolved
@@ -24,13 +24,9 @@
 
 def build(bld):
   import Options
-<<<<<<< HEAD
   src = 'exception.cpp util.cpp network.cpp key_manager.cpp vector_util.cpp global_id_generator.cpp config.cpp'
-=======
-  src = 'exception.cpp util.cpp network.cpp key_manager.cpp vector_util.cpp global_id_generator.cpp'
   src += ' jsonconfig/config.cpp jsonconfig/exception.cpp'
 
->>>>>>> 17de0509
   if bld.env.HAVE_ZOOKEEPER_H:
     src += ' cached_zk.cpp zk.cpp membership.cpp cht.cpp lock_service.cpp'
 
