--- conflicted
+++ resolved
@@ -26,6 +26,7 @@
 
 #include "../common/global_id_generator_standalone.hpp"
 #ifdef HAVE_ZOOKEEPER_H
+#include "../common/cht.hpp"
 #include "../common/global_id_generator_zk.hpp"
 #include "../common/membership.hpp"
 #endif
@@ -206,12 +207,7 @@
 
 bool anomaly_serv::clear() {
   check_set_config();
-<<<<<<< HEAD
   anomaly_->clear();
-=======
-  anomaly_.get_model()->clear();
-  wm_.clear();
->>>>>>> 0e415d16
   LOG(INFO) << "model cleared: " << argv().name;
   return true;
 }
