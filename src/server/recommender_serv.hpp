--- conflicted
+++ resolved
@@ -48,11 +48,7 @@
   int build(int);
   int clear(int);
 
-<<<<<<< HEAD
-  pfi::lang::shared_ptr<storage::recommender_storage> before_load();
-=======
   pfi::lang::shared_ptr<int> make_model();
->>>>>>> db6513c6
   void after_load();
 
   datum complete_row_from_id(std::string id, int);
