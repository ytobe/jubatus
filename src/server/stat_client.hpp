
// This file is auto-generated from stat.idl
// *** DO NOT EDIT ***

#ifndef STAT_CLIENT_HPP_
#define STAT_CLIENT_HPP_


#include "stat_types.hpp"
#include <jubatus/msgpack/rpc/client.h>


namespace jubatus {

namespace client {

class stat {
public:
  stat(const std::string &host, uint64_t port, double timeout_sec)
    : c_(host, port) {
    c_.set_timeout( timeout_sec );
  }

<<<<<<< HEAD
  bool set_config(std::string name, config_data c) {
    return c_.call("set_config", name, c).get<bool>();
  }

  config_data get_config(std::string name) {
    return c_.call("get_config", name).get<config_data>();
  }
=======
    std::string get_config(std::string name) {
      return call<std::string(std::string)>("get_config")(name);
    }
>>>>>>> 5109f3da

  bool push(std::string name, std::string key, double val) {
    return c_.call("push", name, key, val).get<bool>();
  }

  double sum(std::string name, std::string key) {
    return c_.call("sum", name, key).get<double>();
  }

  double stddev(std::string name, std::string key) {
    return c_.call("stddev", name, key).get<double>();
  }

  double max(std::string name, std::string key) {
    return c_.call("max", name, key).get<double>();
  }

  double min(std::string name, std::string key) {
    return c_.call("min", name, key).get<double>();
  }

  double entropy(std::string name, std::string key) {
    return c_.call("entropy", name, key).get<double>();
  }

  double moment(std::string name, std::string key, int32_t n, double c) {
    return c_.call("moment", name, key, n, c).get<double>();
  }

  bool save(std::string name, std::string id) {
    return c_.call("save", name, id).get<bool>();
  }

  bool load(std::string name, std::string id) {
    return c_.call("load", name, id).get<bool>();
  }

  std::map<std::string, std::map<std::string, std::string > > get_status(std::string name) {
    return c_.call("get_status", name).get<std::map<std::string, std::map<std::string, std::string > > >();
  }

private:
  msgpack::rpc::client c_;
};

} // namespace client

} // namespace jubatus



#endif // STAT_CLIENT_HPP_<|MERGE_RESOLUTION|>--- conflicted
+++ resolved
@@ -21,19 +21,9 @@
     c_.set_timeout( timeout_sec );
   }
 
-<<<<<<< HEAD
-  bool set_config(std::string name, config_data c) {
-    return c_.call("set_config", name, c).get<bool>();
+  std::string get_config(std::string name) {
+    return c_.call("get_config", name).get<std::string>();
   }
-
-  config_data get_config(std::string name) {
-    return c_.call("get_config", name).get<config_data>();
-  }
-=======
-    std::string get_config(std::string name) {
-      return call<std::string(std::string)>("get_config")(name);
-    }
->>>>>>> 5109f3da
 
   bool push(std::string name, std::string key, double val) {
     return c_.call("push", name, key, val).get<bool>();
