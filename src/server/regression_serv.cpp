--- conflicted
+++ resolved
@@ -77,11 +77,7 @@
   method = jubatus::util::get_jsonstring((std::string)config, "method");
 
   shared_ptr<datum_to_fv_converter> converter
-<<<<<<< HEAD
-      = framework::make_fv_converter(fv_config);
-=======
-      = fv_converter::make_fv_converter(config.config);
->>>>>>> 50f9ba24
+      = fv_converter::make_fv_converter(fv_config);
 
   config_ = config;
   converter_ = converter;
