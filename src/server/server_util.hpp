--- conflicted
+++ resolved
@@ -121,12 +121,7 @@
     ("get_storage",
      pfi::lang::bind(&UserServClass::get_storage,
 		     impl_server.get_p().get(), pfi::lang::_1));
-<<<<<<< HEAD
-#endif
-
-=======
 #endif // HAVE_ZOOKEEPER_H
->>>>>>> 27d4cd82
   return impl_server.run();
 };
 
