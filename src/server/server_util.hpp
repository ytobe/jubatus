// Jubatus: Online machine learning framework for distributed environment
// Copyright (C) 2011 Preferred Infrastracture and Nippon Telegraph and Telephone Corporation.
//
// This library is free software; you can redistribute it and/or
// modify it under the terms of the GNU Lesser General Public
// License as published by the Free Software Foundation; either
// version 2.1 of the License, or (at your option) any later version.
//
// This library is distributed in the hope that it will be useful,
// but WITHOUT ANY WARRANTY; without even the implied warranty of
// MERCHANTABILITY or FITNESS FOR A PARTICULAR PURPOSE.  See the GNU
// Lesser General Public License for more details.
//
// You should have received a copy of the GNU Lesser General Public
// License along with this library; if not, write to the Free Software
// Foundation, Inc., 51 Franklin Street, Fifth Floor, Boston, MA  02110-1301  USA

#pragma once

#include <string>
#include <sstream>

#include <msgpack.hpp>

#include <pficommon/lang/shared_ptr.h>
#include <pficommon/lang/noncopyable.h>
#include <pficommon/concurrent/lock.h>
#include <pficommon/concurrent/rwmutex.h>

#include "../common/util.hpp"

#ifdef HAVE_ZOOKEEPER_H
#  include "mixer.hpp"
#endif

static const std::string VERSION(JUBATUS_VERSION);

#define SET_PROGNAME(s) \
  static const std::string PROGNAME(JUBATUS_APPNAME "_" s);

namespace cmdline{
class parser;
}

namespace jubatus {

struct server_argv {
<<<<<<< HEAD
  server_argv(int args, char** argv);
  server_argv();
=======
  server_argv(int args, char** argv){
    cmdline::parser p;
    p.add<int>("rpc-port", 'p', "port number", false, 9199);
    p.add<int>("thread", 'c', "thread number", false, 2);
    p.add<int>("timeout", 't', "time out (sec)", false, 10);

    p.add<std::string>("zookeeper", 'z', "zookeeper location", false);
    p.add<std::string>("name", 'n', "learning machine instance name", true);
    p.add<std::string>("tmpdir", 'd', "directory to place plugins", false, "/tmp");
    p.add("join",   'j', "join to the existing cluster");
    p.parse_check(args, argv);

    port = p.get<int>("rpc-port");
    threadnum = p.get<int>("thread");
    timeout = p.get<int>("timeout");
    z = p.get<std::string>("zookeeper");
    name = p.get<std::string>("name");
    tmpdir = p.get<std::string>("tmpdir");
    eth = jubatus::util::get_ip("eth0");
    join = p.exist("join");
  };
>>>>>>> 2146e3bd
  
  bool join;
  int port;
  int timeout;
  int threadnum;
  std::string z;
  std::string name;
  std::string tmpdir;
  std::string eth;
  int interval_sec;
  int interval_count;

  bool is_standalone() const {
    return (z == "");
  };

  std::string boot_message(const std::string& progname) const {
    std::stringstream ret;
    ret << "starting " << progname << VERSION << " RPC server at " <<
      eth << ":" << port << " with timeout: " << timeout;
    return ret.str();
  };
};


struct keeper_argv {
  keeper_argv(int args, char** argv);
  keeper_argv();
  
  int port;
  int timeout;
  int threadnum;
  std::string z;
  std::string eth;

  std::string boot_message(const std::string& progname) const {
    std::stringstream ret;
    ret << "starting " << progname << VERSION << " RPC server at " <<
      eth << ":" << port << " with timeout: " << timeout;
    return ret.str();
  };
};

template <typename From, typename To>
void convert(const From& from, To& to){
  msgpack::sbuffer sbuf;
  msgpack::pack(sbuf, from);
  msgpack::unpacked msg;
  msgpack::unpack(&msg, sbuf.data(), sbuf.size());
  msg.get().convert(&to);
}



template <class ServerClass>
int run_server(int args, char** argv){
  return ServerClass(args, argv).run();
};


}; // end jubatus<|MERGE_RESOLUTION|>--- conflicted
+++ resolved
@@ -45,32 +45,9 @@
 namespace jubatus {
 
 struct server_argv {
-<<<<<<< HEAD
+
   server_argv(int args, char** argv);
   server_argv();
-=======
-  server_argv(int args, char** argv){
-    cmdline::parser p;
-    p.add<int>("rpc-port", 'p', "port number", false, 9199);
-    p.add<int>("thread", 'c', "thread number", false, 2);
-    p.add<int>("timeout", 't', "time out (sec)", false, 10);
-
-    p.add<std::string>("zookeeper", 'z', "zookeeper location", false);
-    p.add<std::string>("name", 'n', "learning machine instance name", true);
-    p.add<std::string>("tmpdir", 'd', "directory to place plugins", false, "/tmp");
-    p.add("join",   'j', "join to the existing cluster");
-    p.parse_check(args, argv);
-
-    port = p.get<int>("rpc-port");
-    threadnum = p.get<int>("thread");
-    timeout = p.get<int>("timeout");
-    z = p.get<std::string>("zookeeper");
-    name = p.get<std::string>("name");
-    tmpdir = p.get<std::string>("tmpdir");
-    eth = jubatus::util::get_ip("eth0");
-    join = p.exist("join");
-  };
->>>>>>> 2146e3bd
   
   bool join;
   int port;
