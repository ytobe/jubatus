#include <gtest/gtest.h>
#include "../storage/norm.hpp"
#include "recommender_base.hpp"
#include "../storage/recommender_storage.hpp"
#include "../storage/norm_none.hpp"

using namespace pfi::lang;

namespace jubatus {
namespace recommender {

using namespace std;
using namespace pfi::lang;
using namespace jubatus::storage;

shared_ptr<storage::recommender_storage> make_storage() {
  shared_ptr<storage::norm_base> n(new storage::norm_none());
  return shared_ptr<storage::recommender_storage>(new storage::recommender_storage(n));
}

class recommender_impl : public recommender_base{
 public:
<<<<<<< HEAD
  recommender_impl() : 
    recommender_base(){
    // make mock
    orig_.set("r1", "a1", 1.0);
    orig_.set("r1", "a2", 1.0);

    orig_.set("r2", "b1", 1.0);
    orig_.set("r2", "b2", 1.0);

    orig_.set("r3", "a1", 1.0);
    orig_.set("r3", "b1", 1.0);
=======
  recommender_impl()
      : recommender_base(make_storage()) {
    // make mock
    origs_->set("r1", "a1", 1.0);
    origs_->set("r1", "a2", 1.0);

    origs_->set("r2", "b1", 1.0);
    origs_->set("r2", "b2", 1.0);

    origs_->set("r3", "a1", 1.0);
    origs_->set("r3", "b1", 1.0);
>>>>>>> 2755b81b
  }

  void similar_row(const sfv_t& query, vector<pair<string, float> > & ids, size_t ret_num) const{
    ids.clear();
    ids.push_back(make_pair("r1", 2.0));
    ids.push_back(make_pair("r3", 1.0));
  }
  
  void clear(){}
  void clear_row(const string& id){}
  void update_row(const string& id, const sfv_diff_t& diff){
  }
  string name() const{
    return string("recommender_impl");
  }
};

TEST(recommender_base, complete_row) {
  recommender_impl r;
  sfv_t q;
  sfv_t ret;
  r.complete_row(q, ret);
  ASSERT_EQ(3u, ret.size());
  EXPECT_EQ("a1", ret[0].first);
  EXPECT_EQ("a2", ret[1].first);
  EXPECT_EQ("b1", ret[2].first);
}

TEST(recommender_base, get_all_row_ids) {
  vector<string> ids;
  recommender_impl r;
  r.get_all_row_ids(ids);
  ASSERT_EQ(3u, ids.size());
  sort(ids.begin(), ids.end());
  EXPECT_EQ("r1", ids[0]);
  EXPECT_EQ("r2", ids[1]);
  EXPECT_EQ("r3", ids[2]);
}

TEST(recommender_base, decode_row) {
  recommender_impl r;
  sfv_t v;
  r.decode_row("r1", v);
  ASSERT_EQ(2u, v.size());
  EXPECT_EQ("a1", v[0].first);
  EXPECT_EQ(1.0,  v[0].second);
  EXPECT_EQ("a2", v[1].first);
  EXPECT_EQ(1.0, v[1].second);  

  r.decode_row("r", v);
  ASSERT_TRUE(v.empty());
}

}
}<|MERGE_RESOLUTION|>--- conflicted
+++ resolved
@@ -20,7 +20,6 @@
 
 class recommender_impl : public recommender_base{
  public:
-<<<<<<< HEAD
   recommender_impl() : 
     recommender_base(){
     // make mock
@@ -32,19 +31,6 @@
 
     orig_.set("r3", "a1", 1.0);
     orig_.set("r3", "b1", 1.0);
-=======
-  recommender_impl()
-      : recommender_base(make_storage()) {
-    // make mock
-    origs_->set("r1", "a1", 1.0);
-    origs_->set("r1", "a2", 1.0);
-
-    origs_->set("r2", "b1", 1.0);
-    origs_->set("r2", "b2", 1.0);
-
-    origs_->set("r3", "a1", 1.0);
-    origs_->set("r3", "b1", 1.0);
->>>>>>> 2755b81b
   }
 
   void similar_row(const sfv_t& query, vector<pair<string, float> > & ids, size_t ret_num) const{
