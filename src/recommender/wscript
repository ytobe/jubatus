def options(ctx): pass

def configure(ctx): pass

def build(bld):
  bld.shlib(
    source = '''
    	  recommender_base.cpp
	  inverted_index.cpp
	  lsh.cpp
	  minhash.cpp
	  recommender_factory.cpp
	 ''',
<<<<<<< HEAD
    target = 'jubatus_recommender',
    name = 'jubatus_recommender',
    include = '.',
    use = 'PFICOMMON jubastorage jubacommon')

#  bld.shlib(
#    source = '''
#    	 similarity_factory.cpp
#	 anchor_builder_factory.cpp
#	 anchor_finder_factory.cpp
#	 recommender.cpp
#	 recommender_builder.cpp
#	 anchor_builder_base.cpp
#	 anchor_builder_random.cpp
#	 anchor_finder_naive.cpp
#	 anchor_finder_knndecent.cpp
#	''',
 #   target = 'jubatusrecommender',
  #  name = 'jubatusrecommender',
   # includes = '.',
    #use = 'PFICOMMON jubastorage jubacommon')
=======
    target = 'jubarecommender',
    name = 'jubarecommender',
    include = '.',
    use = 'PFICOMMON jubastorage jubacommon')
>>>>>>> 7e8a6d2d

  def make_test(s):
    bld.program(
      features = 'gtest',
      source = s,
      target = s[0:s.rfind('.')],
      includes = '.',
      use = 'PFICOMMON jubatus_recommender jubacommon')

  map(make_test, [
#      'recommender_test.cpp', # FIXME
      'recommender_base_test.cpp',
      ])<|MERGE_RESOLUTION|>--- conflicted
+++ resolved
@@ -11,34 +11,10 @@
 	  minhash.cpp
 	  recommender_factory.cpp
 	 ''',
-<<<<<<< HEAD
     target = 'jubatus_recommender',
     name = 'jubatus_recommender',
     include = '.',
     use = 'PFICOMMON jubastorage jubacommon')
-
-#  bld.shlib(
-#    source = '''
-#    	 similarity_factory.cpp
-#	 anchor_builder_factory.cpp
-#	 anchor_finder_factory.cpp
-#	 recommender.cpp
-#	 recommender_builder.cpp
-#	 anchor_builder_base.cpp
-#	 anchor_builder_random.cpp
-#	 anchor_finder_naive.cpp
-#	 anchor_finder_knndecent.cpp
-#	''',
- #   target = 'jubatusrecommender',
-  #  name = 'jubatusrecommender',
-   # includes = '.',
-    #use = 'PFICOMMON jubastorage jubacommon')
-=======
-    target = 'jubarecommender',
-    name = 'jubarecommender',
-    include = '.',
-    use = 'PFICOMMON jubastorage jubacommon')
->>>>>>> 7e8a6d2d
 
   def make_test(s):
     bld.program(
