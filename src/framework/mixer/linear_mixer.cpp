--- conflicted
+++ resolved
@@ -114,13 +114,8 @@
       is_running_(false),
       t_(pfi::lang::bind(&linear_mixer::mixer_loop, this)) {}
 
-<<<<<<< HEAD
 void linear_mixer::register_api(rpc_server_t& server) {
-  server.add<std::vector<std::string>(int)>
-=======
-void linear_mixer::register_api(pfi::network::mprpc::rpc_server& server) {
   server.add<std::vector<common::mprpc::byte_buffer>(int)>
->>>>>>> 5a97d973
       ("get_diff",
        pfi::lang::bind(&linear_mixer::get_diff, this, pfi::lang::_1));
   server.add<int(std::vector<common::mprpc::byte_buffer>)>
