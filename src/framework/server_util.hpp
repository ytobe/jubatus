// Jubatus: Online machine learning framework for distributed environment
// Copyright (C) 2011,2012 Preferred Infrastructure and Nippon Telegraph and Telephone Corporation.
//
// This library is free software; you can redistribute it and/or
// modify it under the terms of the GNU Lesser General Public
// License version 2.1 as published by the Free Software Foundation.
//
// This library is distributed in the hope that it will be useful,
// but WITHOUT ANY WARRANTY; without even the implied warranty of
// MERCHANTABILITY or FITNESS FOR A PARTICULAR PURPOSE.  See the GNU
// Lesser General Public License for more details.
//
// You should have received a copy of the GNU Lesser General Public
// License along with this library; if not, write to the Free Software
// Foundation, Inc., 51 Franklin Street, Fifth Floor, Boston, MA  02110-1301  USA

#pragma once

#include <cstdlib>
#include <string>
#include <sstream>
#include <iostream>

#include <msgpack.hpp>
#include <glog/logging.h>

#include "../common/exception.hpp"
#include "../common/lock_service.hpp"
#include "../common/shared_ptr.hpp"
#include "../common/util.hpp"
#include <pficommon/lang/noncopyable.h>
#include <pficommon/concurrent/lock.h>
#include <pficommon/concurrent/rwmutex.h>
#include <pficommon/lang/function.h>
#include <pficommon/network/mprpc.h>
#include <pficommon/lang/shared_ptr.h>

namespace cmdline{
class parser;
}

namespace jubatus {

namespace fv_converter {
class datum_to_fv_converter;
}

namespace framework {

struct config_json {
  config_json(){};
  
  std::string config;

  void load_json(const std::string& zkhosts, const std::string& type, const std::string& name);
  void load_json(const std::string& filepath);
};

struct server_argv {

  server_argv(int args, char** argv, const std::string& type);
  server_argv();

  bool join;
  int port;
  std::string bind_address;
  std::string bind_if;
  int timeout;
  int threadnum;
  std::string program_name;
  std::string type;
  std::string z;
  std::string name;
  std::string tmpdir;
  std::string logdir;
<<<<<<< HEAD
  int loglevel;
=======
  std::string configpath;
>>>>>>> 5109f3da
  std::string eth;
  int interval_sec;
  int interval_count;

  MSGPACK_DEFINE(join, port, timeout, threadnum, program_name, type, z, name,
      tmpdir, logdir, loglevel, eth, interval_sec, interval_count);

  bool is_standalone() const {
    return (z == "");
  }
  void boot_message(const std::string& progname) const;
  void set_log_destination(const std::string& progname) const;
};

std::string get_server_identifier(const server_argv& a);


struct keeper_argv {
  keeper_argv(int args, char** argv, const std::string& t);
  keeper_argv();
  
  int port;
  std::string bind_address;
  std::string bind_if;
  int timeout;
  int threadnum;
  std::string program_name;
  std::string z;
  std::string logdir;
  int loglevel;
  std::string eth;
  const std::string type;

  void boot_message(const std::string& progname) const;
  void set_log_destination(const std::string& progname) const;
};

template <typename From, typename To>
void convert(const From& from, To& to){
  msgpack::sbuffer sbuf;
  msgpack::pack(sbuf, from);
  msgpack::unpacked msg;
  msgpack::unpack(&msg, sbuf.data(), sbuf.size());
  msg.get().convert(&to);
}

extern jubatus::common::cshared_ptr<jubatus::common::lock_service> ls;
void atexit();

template <class ImplServerClass>
int run_server(int args, char** argv, const std::string& type)
{
  try {
    ImplServerClass impl_server(server_argv(args, argv, type));

    impl_server.get_p()->get_mixer()->register_api(impl_server);
    ::atexit(jubatus::framework::atexit);

    jubatus::util::set_exit_on_term();
    jubatus::util::ignore_sigpipe();
    return impl_server.run();
  } catch (const jubatus::exception::jubatus_exception& e) {
    LOG(FATAL) << e.diagnostic_information(true);
    return -1;
  }
}

std::string get_conf(const server_argv& a);


} // framework
} // jubatus<|MERGE_RESOLUTION|>--- conflicted
+++ resolved
@@ -73,11 +73,8 @@
   std::string name;
   std::string tmpdir;
   std::string logdir;
-<<<<<<< HEAD
   int loglevel;
-=======
   std::string configpath;
->>>>>>> 5109f3da
   std::string eth;
   int interval_sec;
   int interval_count;
